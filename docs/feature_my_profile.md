--- conflicted
+++ resolved
@@ -104,17 +104,12 @@
   "therapy_type": "tablets",
   "glucose_units": "mmol/L",
   "target": 5.5, "low": 3.9, "high": 8.0,
-<<<<<<< HEAD
+
   "carb_units": "g", "grams_per_xe": 12, "round_step": 1,
   "postmeal_check_min": 90,
   "timezone": "Europe/Moscow", "timezone_auto": false,
   "quiet_start": "23:00", "quiet_end": "07:00",
-=======
-  "carb_units": "grams", "grams_per_xe": 12, "round_step": 1,
-  "postmeal_check_min": 90,
-  "timezone": "Europe/Moscow", "timezone_auto": false,
-  "quietStart": "23:00", "quietEnd": "07:00",
->>>>>>> d19d4cb2
+
   "sos_contact": "@user", "sos_alerts_enabled": true
 }
 
