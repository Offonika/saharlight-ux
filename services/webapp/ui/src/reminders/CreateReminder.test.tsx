<<<<<<< HEAD
import { render, waitFor, screen, fireEvent } from "@testing-library/react";
import { describe, it, expect, vi, beforeEach } from "vitest";
=======
import { render, waitFor, screen, fireEvent, cleanup } from "@testing-library/react";
import { describe, it, expect, vi, beforeEach, afterEach } from "vitest";
>>>>>>> 94c348e7

const mockNavigate = vi.fn();
const mockUseParams = vi.fn();
vi.mock("react-router-dom", () => ({
  useNavigate: () => mockNavigate,
  useLocation: () => ({ state: undefined }),
  useParams: () => mockUseParams(),
}));

vi.mock("../contexts/telegram-context", () => ({
  useTelegramContext: () => ({ user: { id: 123 }, sendData: vi.fn() }),
}));

vi.mock("../api/reminders", () => ({
  getReminder: vi.fn().mockResolvedValue({
    id: 1,
    type: "sugar",
    time: "08:00",
    title: "Test",
    intervalHours: 1,
  }),
  createReminder: vi.fn(),
  updateReminder: vi.fn(),
}));

import CreateReminder from "./CreateReminder";
<<<<<<< HEAD
import { getReminder, updateReminder } from "../api/reminders";

beforeEach(() => {
  vi.clearAllMocks();
});
=======
import { getReminder, createReminder } from "../api/reminders";
>>>>>>> 94c348e7

describe("CreateReminder", () => {
  beforeEach(() => {
    vi.clearAllMocks();
  });
  afterEach(() => {
    cleanup();
  });

  it("requests reminder only once", async () => {
    mockUseParams.mockReturnValue({ id: "1" });
    render(<CreateReminder />);
    await waitFor(() => expect(getReminder).toHaveBeenCalledTimes(1));
    const [, , signal] = vi.mocked(getReminder).mock.calls[0];
    expect(signal).toBeInstanceOf(AbortSignal);
  });

<<<<<<< HEAD
  it("submits custom title", async () => {
    render(<CreateReminder />);
    await waitFor(() => expect(getReminder).toHaveBeenCalled());
    const input = screen.getByLabelText("Название");
    fireEvent.change(input, { target: { value: "Custom" } });
    fireEvent.click(screen.getAllByText("Сохранить")[0]);
    await waitFor(() => expect(updateReminder).toHaveBeenCalled());
    expect(updateReminder).toHaveBeenCalledWith(
      expect.objectContaining({ title: "Custom" }),
    );
=======
  it("sends title when saving", async () => {
    mockUseParams.mockReturnValue({});
    vi.mocked(createReminder).mockResolvedValue({ id: 1 });
    render(<CreateReminder />);

    fireEvent.change(screen.getByLabelText("Название"), {
      target: { value: "My title" },
    });
    fireEvent.change(screen.getByLabelText("Время"), {
      target: { value: "08:00" },
    });
    fireEvent.change(screen.getByLabelText("Интервал (мин)"), {
      target: { value: "60" },
    });
    fireEvent.click(screen.getByText("Сохранить"));

    await waitFor(() => expect(createReminder).toHaveBeenCalled());
    expect(vi.mocked(createReminder).mock.calls[0][0]).toMatchObject({
      title: "My title",
    });
>>>>>>> 94c348e7
  });
});<|MERGE_RESOLUTION|>--- conflicted
+++ resolved
@@ -1,10 +1,7 @@
-<<<<<<< HEAD
+
 import { render, waitFor, screen, fireEvent } from "@testing-library/react";
 import { describe, it, expect, vi, beforeEach } from "vitest";
-=======
-import { render, waitFor, screen, fireEvent, cleanup } from "@testing-library/react";
-import { describe, it, expect, vi, beforeEach, afterEach } from "vitest";
->>>>>>> 94c348e7
+
 
 const mockNavigate = vi.fn();
 const mockUseParams = vi.fn();
@@ -31,15 +28,13 @@
 }));
 
 import CreateReminder from "./CreateReminder";
-<<<<<<< HEAD
+
 import { getReminder, updateReminder } from "../api/reminders";
 
 beforeEach(() => {
   vi.clearAllMocks();
 });
-=======
-import { getReminder, createReminder } from "../api/reminders";
->>>>>>> 94c348e7
+
 
 describe("CreateReminder", () => {
   beforeEach(() => {
@@ -57,7 +52,7 @@
     expect(signal).toBeInstanceOf(AbortSignal);
   });
 
-<<<<<<< HEAD
+
   it("submits custom title", async () => {
     render(<CreateReminder />);
     await waitFor(() => expect(getReminder).toHaveBeenCalled());
@@ -68,27 +63,6 @@
     expect(updateReminder).toHaveBeenCalledWith(
       expect.objectContaining({ title: "Custom" }),
     );
-=======
-  it("sends title when saving", async () => {
-    mockUseParams.mockReturnValue({});
-    vi.mocked(createReminder).mockResolvedValue({ id: 1 });
-    render(<CreateReminder />);
 
-    fireEvent.change(screen.getByLabelText("Название"), {
-      target: { value: "My title" },
-    });
-    fireEvent.change(screen.getByLabelText("Время"), {
-      target: { value: "08:00" },
-    });
-    fireEvent.change(screen.getByLabelText("Интервал (мин)"), {
-      target: { value: "60" },
-    });
-    fireEvent.click(screen.getByText("Сохранить"));
-
-    await waitFor(() => expect(createReminder).toHaveBeenCalled());
-    expect(vi.mocked(createReminder).mock.calls[0][0]).toMatchObject({
-      title: "My title",
-    });
->>>>>>> 94c348e7
   });
 });