--- conflicted
+++ resolved
@@ -254,26 +254,6 @@
     );
     expect((getByPlaceholderText('12') as HTMLInputElement).value).toBe('');
   });
-<<<<<<< HEAD
-});
-
-describe('resolveTelegramId', () => {
-  it('returns undefined for NaN user id', async () => {
-    const { resolveTelegramId } = await vi.importActual<
-      typeof import('../src/pages/resolveTelegramId')
-    >('../src/pages/resolveTelegramId');
-    expect(resolveTelegramId({ id: Number.NaN }, null)).toBeUndefined();
-  });
-
-  it('returns undefined for non-numeric id in initData', async () => {
-    const { resolveTelegramId } = await vi.importActual<
-      typeof import('../src/pages/resolveTelegramId')
-    >('../src/pages/resolveTelegramId');
-    const initData = `user=${encodeURIComponent(
-      JSON.stringify({ id: 'abc' }),
-    )}`;
-    expect(resolveTelegramId(null, initData)).toBeUndefined();
-=======
 
   it('shows warning modal and blocks save until confirmation', async () => {
     (resolveTelegramId as vi.Mock).mockReturnValue(123);
@@ -327,6 +307,24 @@
         expect.objectContaining({ title: 'Профиль сохранен' }),
       );
     });
->>>>>>> f4661c67
+  });
+});
+
+describe('resolveTelegramId', () => {
+  it('returns undefined for NaN user id', async () => {
+    const { resolveTelegramId } = await vi.importActual<
+      typeof import('../src/pages/resolveTelegramId')
+    >('../src/pages/resolveTelegramId');
+    expect(resolveTelegramId({ id: Number.NaN }, null)).toBeUndefined();
+  });
+
+  it('returns undefined for non-numeric id in initData', async () => {
+    const { resolveTelegramId } = await vi.importActual<
+      typeof import('../src/pages/resolveTelegramId')
+    >('../src/pages/resolveTelegramId');
+    const initData = `user=${encodeURIComponent(
+      JSON.stringify({ id: 'abc' }),
+    )}`;
+    expect(resolveTelegramId(null, initData)).toBeUndefined();
   });
 });