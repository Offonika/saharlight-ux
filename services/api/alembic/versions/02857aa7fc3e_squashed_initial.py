"""squashed initial

Revision ID: 02857aa7fc3e
Revises: 
Create Date: 2025-08-07 09:15:17.518654

"""
from typing import Sequence, Union

from alembic import op
import sqlalchemy as sa
from typing import Any, cast


# revision identifiers, used by Alembic.
revision: str = '02857aa7fc3e'
down_revision: Union[str, None] = None
branch_labels: Union[str, Sequence[str], None] = None
depends_on: Union[str, Sequence[str], None] = None


def upgrade() -> None:
    # ### commands auto generated by Alembic - please adjust! ###
    op.alter_column(
        'users',
        'timezone',
        existing_type=sa.VARCHAR(),
        nullable=True,
<<<<<<< HEAD
        existing_server_default=sa.text("'UTC'::character varying"),  # type: ignore[arg-type]
=======
        existing_server_default=cast(Any, sa.text("'UTC'::character varying")),
>>>>>>> a6ef49a5
    )
    # ### end Alembic commands ###


def downgrade() -> None:
    # ### commands auto generated by Alembic - please adjust! ###
    op.alter_column(
        'users',
        'timezone',
        existing_type=sa.VARCHAR(),
        nullable=False,
<<<<<<< HEAD
        existing_server_default=sa.text("'UTC'::character varying"),  # type: ignore[arg-type]
=======
        existing_server_default=cast(Any, sa.text("'UTC'::character varying")),
>>>>>>> a6ef49a5
    )
    # ### end Alembic commands ###<|MERGE_RESOLUTION|>--- conflicted
+++ resolved
@@ -26,11 +26,9 @@
         'timezone',
         existing_type=sa.VARCHAR(),
         nullable=True,
-<<<<<<< HEAD
+
         existing_server_default=sa.text("'UTC'::character varying"),  # type: ignore[arg-type]
-=======
-        existing_server_default=cast(Any, sa.text("'UTC'::character varying")),
->>>>>>> a6ef49a5
+
     )
     # ### end Alembic commands ###
 
@@ -42,10 +40,8 @@
         'timezone',
         existing_type=sa.VARCHAR(),
         nullable=False,
-<<<<<<< HEAD
+
         existing_server_default=sa.text("'UTC'::character varying"),  # type: ignore[arg-type]
-=======
-        existing_server_default=cast(Any, sa.text("'UTC'::character varying")),
->>>>>>> a6ef49a5
+
     )
     # ### end Alembic commands ###