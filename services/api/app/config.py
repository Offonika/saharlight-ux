"""Application configuration via Pydantic settings."""

from __future__ import annotations

import logging
import os
import posixpath
import threading
from typing import Any, Literal, Optional, cast
from urllib.parse import urlsplit

from pydantic import AliasChoices, Field, field_validator

try:  # pragma: no cover - import guard
    from pydantic_settings import BaseSettings, SettingsConfigDict
except ModuleNotFoundError as exc:  # pragma: no cover - executed at import time
    raise ImportError(
        "`pydantic-settings` is required. Install it with `pip install pydantic-settings`."
    ) from exc


logger = logging.getLogger(__name__)

_settings_lock: threading.Lock = threading.Lock()

TOPICS_RU: dict[str, str] = {
    "xe_basics": "Хлебные единицы",
    "healthy-eating": "Здоровое питание",
    "basics-of-diabetes": "Основы диабета",
    "insulin-usage": "Инсулин",
}


class Settings(BaseSettings):
    """Runtime application configuration.

    Environment variables are loaded from ``.env`` located in the project root.
    """

    model_config = SettingsConfigDict(
        env_file=".env",
        extra="ignore",
    )

    # General application settings
    app_name: str = "diabetes-bot"
    debug: bool = False

    allow_sync_db_fallback: bool = Field(
        default=True,
        alias="ALLOW_SYNC_DB_FALLBACK",
        description="Allow synchronous DB operations when async runner is missing",
    )

    photos_dir: str = Field(default="/var/lib/diabetes-bot/photos", alias="PHOTOS_DIR")

    # Database configuration
    database_url: str = Field(
        default="postgresql://diabetes_user@localhost:5432/diabetes_bot",
        alias="DATABASE_URL",
    )
    db_host: str = Field(default="localhost", alias="DB_HOST")
    db_port: int = Field(default=5432, alias="DB_PORT")
    db_name: str = Field(default="diabetes_bot", alias="DB_NAME")
    db_user: str = Field(default="diabetes_user", alias="DB_USER")
    db_password: Optional[str] = Field(default=None, alias="DB_PASSWORD")
    db_read_role: Optional[str] = Field(default=None, alias="DB_READ_ROLE")
    db_write_role: Optional[str] = Field(default=None, alias="DB_WRITE_ROLE")

    # Redis configuration
    redis_url: str = Field(default="redis://localhost:6379/0", alias="REDIS_URL")

    # Logging and runtime
    log_level: int = Field(default=logging.INFO, alias="LOG_LEVEL")
    uvicorn_workers: int = Field(default=1, alias="UVICORN_WORKERS")

    # Optional service URLs and API keys
    public_origin: str = Field(default="", alias="PUBLIC_ORIGIN")
    ui_base_url: str = Field(default="/ui", alias="UI_BASE_URL")
    webapp_url: Optional[str] = Field(default=None, alias="WEBAPP_URL")
    api_url: Optional[str] = Field(default=None, alias="API_URL")
    subscription_url: Optional[str] = Field(default=None, alias="SUBSCRIPTION_URL")
    openai_api_key: Optional[str] = Field(default=None, alias="OPENAI_API_KEY")
    openai_assistant_id: Optional[str] = Field(
        default=None, alias="OPENAI_ASSISTANT_ID"
    )
    openai_command_model: str = Field(
        default="gpt-4o-mini", alias="OPENAI_COMMAND_MODEL"
    )
    api_key_min_length: int = Field(default=32, alias="API_KEY_MIN_LENGTH")
    assistant_mode_enabled: bool = Field(
        default=True,
        alias="ASSISTANT_MODE_ENABLED",
        description="Enable assistant mode",
    )
    learning_mode_enabled: bool = Field(
        default=True,
        alias="LEARNING_MODE_ENABLED",
        validation_alias=AliasChoices("LEARNING_MODE_ENABLED", "LEARNING_ENABLED"),
    )
    assistant_max_turns: int = Field(
        default=16,
        alias="ASSISTANT_MAX_TURNS",
        description="Max turns kept in memory",
    )
    assistant_summary_trigger: int = Field(
        default=12,
        alias="ASSISTANT_SUMMARY_TRIGGER",
        description="Turns before conversation is summarized",
    )
    assistant_default_mode: Literal["menu", "chat", "learn", "labs", "visit"] = Field(
        default="menu",
        alias="ASSISTANT_DEFAULT_MODE",
        description="Initial assistant mode",
    )
    assistant_menu_emoji: bool = Field(
        default=True,
        alias="ASSISTANT_MENU_EMOJI",
        description="Show emoji in assistant menu button",
    )
    learning_model_default: str = Field(
        default="gpt-4o-mini", alias="LEARNING_MODEL_DEFAULT"
    )
    learning_prompt_cache: bool = Field(default=True, alias="LEARNING_PROMPT_CACHE")
    learning_prompt_cache_size: int = Field(
        default=128, alias="LEARNING_PROMPT_CACHE_SIZE"
    )
    learning_prompt_cache_ttl_sec: int = Field(
        default=28800,
        alias="LEARNING_PROMPT_CACHE_TTL_SEC",
        description="TTL of prompt cache in seconds",
    )
    learning_content_mode: Literal["dynamic", "static"] = Field(
        default="dynamic", alias="LEARNING_CONTENT_MODE"
    )
    learning_ui_show_topics: bool = Field(
        default=False, alias="LEARNING_UI_SHOW_TOPICS"
    )
    learning_logging_required: bool = Field(
        default=False, alias="LEARNING_LOGGING_REQUIRED"
    )
    learning_reply_mode: Literal["two_messages", "one_message"] = Field(
        default="two_messages", alias="LEARNING_REPLY_MODE"
    )
    pending_log_limit: int = Field(
        default=100,
        alias="PENDING_LOG_LIMIT",
        description="Max pending lesson logs kept in memory",
    )
    lesson_logs_ttl_days: int = Field(default=14, alias="LESSON_LOGS_TTL_DAYS")
    assistant_memory_ttl_days: int = Field(
        default=60, alias="ASSISTANT_MEMORY_TTL_DAYS"
    )
    openai_proxy: Optional[str] = Field(default=None, alias="OPENAI_PROXY")
    learning_assistant_id: Optional[str] = Field(
        default=None, alias="LEARNING_ASSISTANT_ID"
    )
    learning_command_model: str = Field(
        default="gpt-4o-mini", alias="LEARNING_COMMAND_MODEL"
    )
    learning_planner_model: str = Field(
        default="gpt-4o-mini",
        alias="LEARNING_PLANNER_MODEL",
        description="Model used for lesson planning",
    )
    font_dir: Optional[str] = Field(default=None, alias="FONT_DIR")
    onboarding_video_url: Optional[str] = Field(
        default=None, alias="ONBOARDING_VIDEO_URL"
    )
    telegram_token: Optional[str] = Field(default=None, alias="TELEGRAM_TOKEN")
    telegram_payments_provider_token: Optional[str] = Field(
        default=None, alias="TELEGRAM_PAYMENTS_PROVIDER_TOKEN"
    )
    internal_api_key: Optional[str] = Field(default=None, alias="INTERNAL_API_KEY")
    admin_id: Optional[int] = Field(default=None, alias="ADMIN_ID")

    @field_validator("log_level", mode="before")
    @classmethod
    def parse_log_level(
        cls, v: int | str | None
    ) -> int:  # pragma: no cover - simple parsing
        if isinstance(v, str):
            v_lower = v.lower()
            level_map: dict[str, int] = {
                "critical": logging.CRITICAL,
                "error": logging.ERROR,
                "warning": logging.WARNING,
                "info": logging.INFO,
                "debug": logging.DEBUG,
                "notset": logging.NOTSET,
            }
            if v_lower in level_map:
                return level_map[v_lower]
            if v_lower in {"1", "true"}:
                return logging.DEBUG
            try:
                return int(v)
            except ValueError:
                return logging.INFO
        if isinstance(v, int):
            return v
        return logging.INFO

    @property
    def learning_enabled(self) -> bool:
        """Backward compatibility alias for ``learning_mode_enabled``."""

        return self.learning_mode_enabled




class _SettingsProxy:
    """A proxy that forwards attribute access to the active settings object."""

    __slots__ = ("_instance",)

    def __init__(self, instance: Settings) -> None:
        object.__setattr__(self, "_instance", instance)

    def _get_instance(self) -> Settings:
        return cast(Settings, object.__getattribute__(self, "_instance"))

    def _set_instance(self, instance: Settings) -> None:
        object.__setattr__(self, "_instance", instance)

    def __getattr__(self, name: str) -> Any:
        return getattr(self._get_instance(), name)

    def __setattr__(self, name: str, value: Any) -> None:
        setattr(self._get_instance(), name, value)

    def __repr__(self) -> str:
        return f"SettingsProxy({self._get_instance()!r})"

    def __dir__(self) -> list[str]:
        return sorted(set(dir(self._get_instance())))


_settings_proxy = _SettingsProxy(Settings())

# Instantiate settings for external use
settings = cast(Settings, _settings_proxy)


def get_settings() -> Settings:
    """Return the current application settings."""

    return _settings_proxy._get_instance()


def reload_settings() -> Settings:
    """Reload settings from the environment while preserving identity.

    ``settings`` is mutated in place so that modules holding a direct
    reference to :data:`settings` continue to observe refreshed values after
    reloading. A module-level lock guards refreshes to keep the operation
    thread-safe.
    """

    with _settings_lock:
<<<<<<< HEAD
        fresh_settings = Settings()
        current = settings

        if type(current) is not type(fresh_settings):
            try:
                current.__class__ = type(fresh_settings)
            except TypeError:  # pragma: no cover - defensive guard
                logger.debug("Unable to update settings class", exc_info=True)

        current_fields = set(current.__dict__.keys())
        fresh_fields = set(type(fresh_settings).model_fields.keys())

        for field in current_fields - fresh_fields:
            try:
                delattr(current, field)
            except AttributeError:
                current.__dict__.pop(field, None)

        for field in fresh_fields:
            setattr(current, field, getattr(fresh_settings, field))

        object.__setattr__(
            current,
            "__pydantic_fields_set__",
            getattr(fresh_settings, "__pydantic_fields_set__", set()),
        )

        return current
=======
        new_settings = Settings()
        _settings_proxy._set_instance(new_settings)
        return new_settings
>>>>>>> 22a147c6


def get_db_password() -> Optional[str]:
    """Return the database password from the environment.

    ``Settings`` loads variables from a ``.env`` file which can cache values
    across imports. Tests dynamically mutate ``DB_PASSWORD`` and expect those
    changes to be reflected immediately. Querying ``os.environ`` directly
    ensures we always get the current value and avoids any cached defaults.
    """

    return os.environ.get("DB_PASSWORD")


def get_db_read_password() -> Optional[str]:
    """Return the read-only database role password from the environment."""

    return os.environ.get("DB_READ_PASSWORD")


def get_db_write_password() -> Optional[str]:
    """Return the write database role password from the environment."""

    return os.environ.get("DB_WRITE_PASSWORD")


def build_ui_url(path: str) -> str:
    """Return an absolute UI URL for ``path`` relative to ``public_origin``.

    ``path`` must be a relative URL segment. It is normalized so that duplicate
    slashes and ``.`` segments are collapsed, while ``..`` segments are
    rejected to prevent escaping from ``ui_base_url``. Query strings and
    fragments are preserved.
    """

    if not settings.public_origin:
        raise RuntimeError("PUBLIC_ORIGIN not configured")

    origin = settings.public_origin.rstrip("/")
    base = settings.ui_base_url.strip("/")

    parsed = urlsplit(path)
    if parsed.scheme or parsed.netloc:
        raise ValueError("UI path must be relative to PUBLIC_ORIGIN")

    relative_path = parsed.path.lstrip("/")
    if any(part == ".." for part in relative_path.split("/") if part):
        raise ValueError("UI path must not contain '..' segments")

    segments = [segment for segment in (base, relative_path) if segment]
    combined = "/".join(segments)
    normalized_path = posixpath.normpath(f"/{combined}" if combined else "/")
    if not normalized_path.startswith("/"):
        normalized_path = f"/{normalized_path}"

    should_have_trailing_slash = parsed.path.endswith("/") or (
        not parsed.path and bool(base)
    )
    if should_have_trailing_slash and normalized_path != "/":
        normalized_path = normalized_path.rstrip("/") + "/"

    base_prefix = base.strip("/")
    if base_prefix:
        expected_prefix = f"/{base_prefix}"
        if not (
            normalized_path == expected_prefix
            or normalized_path.startswith(f"{expected_prefix}/")
        ):
            raise ValueError("UI path escapes configured UI_BASE_URL")

    url = f"{origin}{normalized_path}"
    if parsed.query:
        url = f"{url}?{parsed.query}"
    if parsed.fragment:
        url = f"{url}#{parsed.fragment}"
    return url


__all__ = [
    "TOPICS_RU",
    "Settings",
    "settings",
    "get_settings",
    "reload_settings",
    "get_db_password",
    "get_db_read_password",
    "get_db_write_password",
    "build_ui_url",
]<|MERGE_RESOLUTION|>--- conflicted
+++ resolved
@@ -259,7 +259,7 @@
     """
 
     with _settings_lock:
-<<<<<<< HEAD
+
         fresh_settings = Settings()
         current = settings
 
@@ -288,11 +288,7 @@
         )
 
         return current
-=======
-        new_settings = Settings()
-        _settings_proxy._set_instance(new_settings)
-        return new_settings
->>>>>>> 22a147c6
+
 
 
 def get_db_password() -> Optional[str]:
