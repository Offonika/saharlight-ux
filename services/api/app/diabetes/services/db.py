--- conflicted
+++ resolved
@@ -186,13 +186,11 @@
     org_id: Mapped[Optional[int]] = mapped_column(Integer)
     sugar: Mapped[Optional[float]] = mapped_column(Float)
     type: Mapped[Optional[str]] = mapped_column(String)
-<<<<<<< HEAD
-    ts: Mapped[datetime] = mapped_column(TIMESTAMP(timezone=True), server_default=func.now())
-=======
+
     ts: Mapped[datetime] = mapped_column(
         TIMESTAMP(timezone=True), server_default=func.now()≠
     )
->>>>>>> c9cf5da0
+
     resolved: Mapped[bool] = mapped_column(Boolean, default=False)
     user: Mapped[User] = relationship("User")
 
