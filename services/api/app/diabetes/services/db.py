# db.py  ← полный и единственный источник моделей

from __future__ import annotations

import asyncio
import logging
import threading
from datetime import date, datetime, time
from typing import Callable, Iterable, Optional, Protocol, TypeVar
from typing_extensions import Concatenate, ParamSpec

from sqlalchemy import (
    create_engine,
    Integer,
    BigInteger,
    String,
    Float,
    Text,
    TIMESTAMP,
    ForeignKey,
    Boolean,
    Date,
    Time,
    func,
)
from sqlalchemy.engine import URL, Engine
from sqlalchemy.exc import UnboundExecutionError
from sqlalchemy.orm import (
    DeclarativeBase,
    Mapped,
    Session,
    close_all_sessions,
    mapped_column,
    relationship,
    sessionmaker,
)

from services.api.app.config import get_db_password, settings

logger = logging.getLogger(__name__)


# ────────────────── подключение к Postgres ──────────────────
engine: Engine | None = None
engine_lock = threading.Lock()
# SQLite in-memory DBs share a single connection which is not threadsafe for
# concurrent writes. A dedicated lock prevents race conditions in tests that
# perform parallel timezone updates.
sqlite_memory_lock = threading.Lock()
SessionLocal: sessionmaker[Session] = sessionmaker(autoflush=False, autocommit=False)


class Base(DeclarativeBase):
    pass


T = TypeVar("T")
P = ParamSpec("P")
S = TypeVar("S", bound=Session)


class SessionMaker(Protocol[S]):
    def __call__(self) -> S: ...


async def run_db(
    fn: Callable[Concatenate[S, P], T],
    *args: P.args,
    sessionmaker: SessionMaker[S] = SessionLocal,
    **kwargs: P.kwargs,
) -> T:
    """Execute blocking DB work in a thread and return the result.

    Parameters
    ----------
    fn:
        Callable accepting an active session as first argument.
    sessionmaker:
        Factory to create new :class:`~sqlalchemy.orm.Session` instances. Defaults
        to the module's ``SessionLocal`` so tests can inject their own.
    *args, **kwargs:
        Additional arguments forwarded to ``fn``.
    """

    def wrapper() -> T:
        with sessionmaker() as session:
            return fn(session, *args, **kwargs)

    try:
        with sessionmaker() as _session:
            bind = _session.get_bind()
    except UnboundExecutionError as exc:
        logger.error(
            "Database engine is not initialized. Call init_db() to configure it."
        )
        raise RuntimeError(
            "Database engine is not initialized; run init_db() before calling run_db()."
        ) from exc

    if bind.url.drivername == "sqlite" and bind.url.database == ":memory:":
        with sqlite_memory_lock:
            return wrapper()

    return await asyncio.to_thread(wrapper)


def dispose_engine(target: Engine | None = None) -> None:
    """Dispose of a SQLAlchemy engine.

    Parameters
    ----------
    target:
        The engine to dispose. If ``None`` the module's global engine is used
        and reset.
    """

    global engine
    with engine_lock:
        eng = target or engine
        if eng is None:
            return
        close_all_sessions()
        eng.dispose()
        if target is None and eng is engine:
            engine = None
            SessionLocal.configure(bind=None)


# ───────────────────────── модели ────────────────────────────
class User(Base):
    __tablename__ = "users"
    telegram_id: Mapped[int] = mapped_column(BigInteger, primary_key=True, index=True)
    thread_id: Mapped[str] = mapped_column(String, nullable=False)
    first_name: Mapped[Optional[str]] = mapped_column(String)
    last_name: Mapped[Optional[str]] = mapped_column(String)
    username: Mapped[Optional[str]] = mapped_column(String)
    onboarding_complete: Mapped[bool] = mapped_column(Boolean, default=False)
    plan: Mapped[str] = mapped_column(String, default="free")
    timezone: Mapped[str] = mapped_column(String, default="UTC")
    org_id: Mapped[Optional[int]] = mapped_column(Integer)
    created_at: Mapped[datetime] = mapped_column(
        TIMESTAMP(timezone=True), server_default=func.now()
    )


class UserRole(Base):
    __tablename__ = "user_roles"
    user_id: Mapped[int] = mapped_column(
        BigInteger, ForeignKey("users.telegram_id"), primary_key=True
    )
    role: Mapped[str] = mapped_column(String, nullable=False, default="patient")


class Profile(Base):
    __tablename__ = "profiles"
    telegram_id: Mapped[int] = mapped_column(
        BigInteger, ForeignKey("users.telegram_id"), primary_key=True
    )
    icr: Mapped[Optional[float]] = mapped_column(Float)
    cf: Mapped[Optional[float]] = mapped_column(Float)
    target_bg: Mapped[Optional[float]] = mapped_column(Float)
    low_threshold: Mapped[Optional[float]] = mapped_column(Float)
    high_threshold: Mapped[Optional[float]] = mapped_column(Float)
    sos_contact: Mapped[Optional[str]] = mapped_column(String)
    sos_alerts_enabled: Mapped[bool] = mapped_column(Boolean, default=True)
<<<<<<< HEAD
    quiet_start: Mapped[time] = mapped_column(Time, default=time(hour=23))
    quiet_end: Mapped[time] = mapped_column(Time, default=time(hour=7))
=======
    quiet_start: Mapped[time] = mapped_column(Time, default=time(22, 0))
    quiet_end: Mapped[time] = mapped_column(Time, default=time(7, 0))
>>>>>>> af1eeffb
    org_id: Mapped[Optional[int]] = mapped_column(Integer)
    user: Mapped[User] = relationship("User")


class Entry(Base):
    __tablename__ = "entries"
    id: Mapped[int] = mapped_column(Integer, primary_key=True, index=True)
    telegram_id: Mapped[Optional[int]] = mapped_column(
        BigInteger, ForeignKey("users.telegram_id")
    )
    org_id: Mapped[Optional[int]] = mapped_column(Integer)

    event_time: Mapped[datetime] = mapped_column(
        TIMESTAMP(timezone=True), nullable=False
    )
    created_at: Mapped[datetime] = mapped_column(
        TIMESTAMP(timezone=True), server_default=func.now()
    )
    updated_at: Mapped[Optional[datetime]] = mapped_column(
        TIMESTAMP(timezone=True), onupdate=func.now()
    )

    photo_path: Mapped[Optional[str]] = mapped_column(String)
    carbs_g: Mapped[Optional[float]] = mapped_column(Float)
    xe: Mapped[Optional[float]] = mapped_column(Float)
    sugar_before: Mapped[Optional[float]] = mapped_column(Float)
    dose: Mapped[Optional[float]] = mapped_column(Float)
    gpt_summary: Mapped[Optional[str]] = mapped_column(Text)


class Alert(Base):
    __tablename__ = "alerts"
    id: Mapped[int] = mapped_column(Integer, primary_key=True, index=True)
    user_id: Mapped[Optional[int]] = mapped_column(
        BigInteger, ForeignKey("users.telegram_id")
    )
    org_id: Mapped[Optional[int]] = mapped_column(Integer)
    sugar: Mapped[Optional[float]] = mapped_column(Float)
    type: Mapped[Optional[str]] = mapped_column(String)
    ts: Mapped[datetime] = mapped_column(
        TIMESTAMP(timezone=True), server_default=func.now()
    )
    resolved: Mapped[bool] = mapped_column(Boolean, default=False)
    user: Mapped[User] = relationship("User")


class Reminder(Base):
    __tablename__ = "reminders"
    id: Mapped[int] = mapped_column(Integer, primary_key=True, index=True)
    telegram_id: Mapped[Optional[int]] = mapped_column(
        BigInteger, ForeignKey("users.telegram_id")
    )
    org_id: Mapped[Optional[int]] = mapped_column(Integer)
    type: Mapped[str] = mapped_column(String, nullable=False)
    title: Mapped[Optional[str]] = mapped_column(String)
    kind: Mapped[Optional[str]] = mapped_column(String)
    time: Mapped[Optional[time]] = mapped_column(Time)
    interval_hours: Mapped[Optional[int]] = mapped_column(Integer)
    interval_minutes: Mapped[Optional[int]] = mapped_column(Integer)
    minutes_after: Mapped[Optional[int]] = mapped_column(Integer)
    days_mask: Mapped[Optional[int]] = mapped_column(Integer)
    is_enabled: Mapped[bool] = mapped_column(Boolean, default=True)
    created_at: Mapped[datetime] = mapped_column(
        TIMESTAMP(timezone=True), server_default=func.now()
    )
    user: Mapped[User] = relationship("User")

    def set_interval_hours_if_needed(self, hours: int | None) -> None:
        """Populate ``interval_minutes`` from hours if minutes absent."""
        if hours is not None and self.interval_minutes is None:
            self.interval_minutes = hours * 60

    @property
    def daysOfWeek(self) -> list[int] | None:  # noqa: N802  (external naming)
        mask = self.days_mask
        if mask is None:
            return None
        return [i + 1 for i in range(7) if mask & (1 << i)]

    @daysOfWeek.setter
    def daysOfWeek(self, days: Iterable[int] | None) -> None:  # noqa: N802
        if days is None:
            self.days_mask = None
            return
        mask = 0
        for day in days:
            if not 1 <= day <= 7:
                raise ValueError("day must be in 1..7")
            mask |= 1 << (day - 1)
        self.days_mask = mask


class ReminderLog(Base):
    __tablename__ = "reminder_logs"
    id: Mapped[int] = mapped_column(Integer, primary_key=True, index=True)
    reminder_id: Mapped[Optional[int]] = mapped_column(
        Integer, ForeignKey("reminders.id")
    )
    telegram_id: Mapped[Optional[int]] = mapped_column(BigInteger)
    org_id: Mapped[Optional[int]] = mapped_column(Integer)
    action: Mapped[Optional[str]] = mapped_column(String)
    event_time: Mapped[datetime] = mapped_column(
        TIMESTAMP(timezone=True), server_default=func.now()
    )


class Timezone(Base):
    __tablename__ = "timezones"
    id: Mapped[int] = mapped_column(
        Integer,
        primary_key=True,
        index=True,
        sqlite_on_conflict_primary_key="REPLACE",
    )
    tz: Mapped[str] = mapped_column(String, nullable=False)


class HistoryRecord(Base):
    __tablename__ = "history_records"
    id: Mapped[str] = mapped_column(String, primary_key=True, index=True)
    telegram_id: Mapped[int] = mapped_column(BigInteger, index=True, nullable=False)
    date: Mapped[date] = mapped_column(Date, nullable=False)
    time: Mapped[time] = mapped_column(Time, nullable=False)
    sugar: Mapped[Optional[float]] = mapped_column(Float)
    carbs: Mapped[Optional[float]] = mapped_column(Float)
    bread_units: Mapped[Optional[float]] = mapped_column(Float)
    insulin: Mapped[Optional[float]] = mapped_column(Float)
    notes: Mapped[Optional[str]] = mapped_column(Text)
    type: Mapped[str] = mapped_column(String, nullable=False)


# ────────────────────── инициализация ────────────────────────
def init_db() -> None:
    """Создать таблицы, если их ещё нет (для локального запуска)."""
    password = get_db_password()
    if not password:
        raise ValueError("DB_PASSWORD environment variable must be set")
    database_url = URL.create(
        "postgresql",
        username=settings.db_user,
        password=password,
        host=settings.db_host,
        port=int(settings.db_port),
        database=settings.db_name,
    )

    global engine
    with engine_lock:
        if engine is None or engine.url != database_url:
            if engine is not None:
                engine.dispose()
            engine = create_engine(database_url)
            SessionLocal.configure(bind=engine)

    Base.metadata.create_all(bind=engine)<|MERGE_RESOLUTION|>--- conflicted
+++ resolved
@@ -163,13 +163,10 @@
     high_threshold: Mapped[Optional[float]] = mapped_column(Float)
     sos_contact: Mapped[Optional[str]] = mapped_column(String)
     sos_alerts_enabled: Mapped[bool] = mapped_column(Boolean, default=True)
-<<<<<<< HEAD
-    quiet_start: Mapped[time] = mapped_column(Time, default=time(hour=23))
-    quiet_end: Mapped[time] = mapped_column(Time, default=time(hour=7))
-=======
+
     quiet_start: Mapped[time] = mapped_column(Time, default=time(22, 0))
     quiet_end: Mapped[time] = mapped_column(Time, default=time(7, 0))
->>>>>>> af1eeffb
+
     org_id: Mapped[Optional[int]] = mapped_column(Integer)
     user: Mapped[User] = relationship("User")
 
@@ -210,7 +207,7 @@
     sugar: Mapped[Optional[float]] = mapped_column(Float)
     type: Mapped[Optional[str]] = mapped_column(String)
     ts: Mapped[datetime] = mapped_column(
-        TIMESTAMP(timezone=True), server_default=func.now()
+        TIMESTAMP(timezone=True), server_default=func.now()≠
     )
     resolved: Mapped[bool] = mapped_column(Boolean, default=False)
     user: Mapped[User] = relationship("User")
