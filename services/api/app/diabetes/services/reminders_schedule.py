--- conflicted
+++ resolved
@@ -1,111 +1,77 @@
+
+# filename: services/api/app/diabetes/services/reminders_schedule.py
 from __future__ import annotations
 
-<<<<<<< HEAD
-from datetime import datetime, timedelta, tzinfo, timezone, time
-=======
 from datetime import datetime, timedelta, time, timezone
 from zoneinfo import ZoneInfo
->>>>>>> a7e283b1
 
 from .db import Reminder
 
 
-<<<<<<< HEAD
-def _apply_quiet(
-    candidate: datetime,
-    quiet_start: time,
-    quiet_end: time,
-) -> datetime:
-    """Shift ``candidate`` out of quiet hours if necessary."""
-    qs = datetime.combine(candidate.date(), quiet_start, tzinfo=candidate.tzinfo)
-    qe = datetime.combine(candidate.date(), quiet_end, tzinfo=candidate.tzinfo)
-    if quiet_start < quiet_end:
-        if qs <= candidate < qe:
-            return qe
-        return candidate
-    # window spans midnight
-    if candidate.time() >= quiet_start:
-        return datetime.combine(candidate.date() + timedelta(days=1), quiet_end, tzinfo=candidate.tzinfo)
-    if candidate.time() < quiet_end:
-        return qe
-    return candidate
-=======
 def _apply_quiet_window(dt: datetime, tz: ZoneInfo, start: str, end: str) -> datetime:
-    """Shift ``dt`` to the end of a quiet window if it falls within it.
+    """Если ``dt`` попадает в «тихие часы», сдвинуть на их окончание.
 
-    The window is defined by ``start`` and ``end`` strings in ``HH:MM`` format
-    and interpreted in the provided timezone. When ``start`` is earlier than
-    ``end`` the window lies within a single day. If ``start`` is later than
-    ``end`` the window spans midnight and applies from ``start`` until ``end``
-    on the following day. Datetimes outside the window are returned unchanged.
+    Окно задаётся строками ``start``/``end`` в формате ``HH:MM`` и трактуется
+    в локальной таймзоне пользователя ``tz``. Если ``start < end`` — окно внутри
+    одного дня. Если ``start > end`` — окно «через полночь».
+    Возвращается локальный datetime в той же таймзоне (может быть сдвинут).
     """
+    local_dt = dt.astimezone(tz)
 
-    local_dt = dt.astimezone(tz)
     start_time = time.fromisoformat(start)
     end_time = time.fromisoformat(end)
     start_dt = datetime.combine(local_dt.date(), start_time, tzinfo=tz)
     end_dt = datetime.combine(local_dt.date(), end_time, tzinfo=tz)
 
     if start_time <= end_time:
+        # Обычное окно в пределах дня: [start, end)
         if start_dt <= local_dt < end_dt:
             return end_dt
-    else:  # window crosses midnight
+    else:
+        # Окно через полночь: [start, 24:00) ∪ [00:00, end)
         if local_dt >= start_dt:
             return end_dt + timedelta(days=1)
         if local_dt < end_dt:
             return end_dt
+
     return local_dt
->>>>>>> a7e283b1
 
 
 def compute_next(
     rem: Reminder,
-<<<<<<< HEAD
-    user_tz: tzinfo,
-    quiet_start: time | None = None,
-    quiet_end: time | None = None,
-=======
     user_tz: ZoneInfo,
     quiet_start: str = "23:00",
     quiet_end: str = "07:00",
->>>>>>> a7e283b1
 ) -> datetime | None:
-    """Return next fire time for a reminder in UTC.
+    """Вычислить ближайшее срабатывание напоминания в UTC.
 
-    Parameters
-    ----------
-    rem:
-        Reminder instance containing scheduling info.
-    user_tz:
-        User's timezone.
-    quiet_start, quiet_end:
-        Quiet hours in ``HH:MM``. The reminder will be postponed to
-        ``quiet_end`` if the computed time falls inside the window.
+    - ``at_time``: ближайшее HH:MM с учётом ``days_mask`` (0 = каждый день)
+    - ``every``: now + ``interval_minutes``
+    - ``after_event``: планируется обработчиком события → здесь возвращаем None
+
+    Перед возвратом применяется «тихое окно» (перенос на quiet_end, если нужно).
     """
-    now = datetime.now(user_tz)
+    now_local = datetime.now(user_tz)
 
+    # Ежедневно в конкретное время
     if rem.kind == "at_time" and rem.time is not None:
         days_mask = rem.days_mask or 0
+        # Ищем в разумном окне вперёд (до двух недель)
         for offset in range(0, 14):
-            day = now.date() + timedelta(days=offset)
-            weekday = day.isoweekday()
+            day = now_local.date() + timedelta(days=offset)
+            weekday = day.isoweekday()  # 1..7 (Пн..Вс)
             if days_mask == 0 or (days_mask & (1 << (weekday - 1))):
-                candidate = datetime.combine(day, rem.time, tzinfo=user_tz)
-                if quiet_start and quiet_end:
-                    candidate = _apply_quiet(candidate, quiet_start, quiet_end)
-                if candidate > now:
-                    candidate = _apply_quiet_window(candidate, user_tz, quiet_start, quiet_end)
-                    return candidate.astimezone(timezone.utc)
+                cand_local = datetime.combine(day, rem.time, tzinfo=user_tz)
+                cand_local = _apply_quiet_window(cand_local, user_tz, quiet_start, quiet_end)
+                if cand_local > now_local:
+                    return cand_local.astimezone(timezone.utc)
         return None
 
+    # Через каждые N минут
     if rem.kind == "every" and rem.interval_minutes is not None:
-        candidate = now + timedelta(minutes=rem.interval_minutes)
-<<<<<<< HEAD
-        if quiet_start and quiet_end:
-            candidate = _apply_quiet(candidate, quiet_start, quiet_end)
-=======
-        candidate = _apply_quiet_window(candidate, user_tz, quiet_start, quiet_end)
->>>>>>> a7e283b1
-        return candidate.astimezone(timezone.utc)
+        cand_local = now_local + timedelta(minutes=rem.interval_minutes)
+        cand_local = _apply_quiet_window(cand_local, user_tz, quiet_start, quiet_end)
+        return cand_local.astimezone(timezone.utc)
 
+    # after_event планируется отдельно (после записи события)
     return None