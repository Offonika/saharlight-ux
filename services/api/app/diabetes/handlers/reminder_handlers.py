--- conflicted
+++ resolved
@@ -761,19 +761,11 @@
             await query.answer("Не найдено", show_alert=True)
             return
         await query.answer()
-<<<<<<< HEAD
-        session.add(
-            ReminderLog(
-                reminder_id=rid,
-                telegram_id=chat_id,
-                action=action,
-                snooze_minutes=snooze_minutes,
-            )
-=======
+
         log_action = action if minutes is None else f"{action}:{minutes}"
         session.add(
             ReminderLog(reminder_id=rid, telegram_id=chat_id, action=log_action)
->>>>>>> c9cf5da0
+
         )
         try:
             commit(session)
