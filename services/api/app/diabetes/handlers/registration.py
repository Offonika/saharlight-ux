from __future__ import annotations

import logging
from typing import Any, cast

from telegram.ext import (
    Application,
    CallbackQueryHandler,
    CommandHandler,
<<<<<<< HEAD
=======
    ContextTypes,
    ExtBot,
>>>>>>> 25a1ba9e
    MessageHandler,
    PollAnswerHandler,
    filters,
)
from sqlalchemy.exc import SQLAlchemyError

from .onboarding_handlers import onboarding_conv, onboarding_poll_answer
from .common_handlers import menu_command, help_command, smart_input_help
from .router import callback_router

logger = logging.getLogger(__name__)


<<<<<<< HEAD
def register_handlers(app: Application) -> None:
=======
def register_handlers(
    app: Application[
        ExtBot[None],
        ContextTypes.DEFAULT_TYPE,
        dict[str, Any],
        dict[str, Any],
        Any,
        Any,
    ]
) -> None:
>>>>>>> 25a1ba9e
    """Register bot handlers on the provided ``Application`` instance."""

    # Import inside the function to avoid heavy imports at module import time
    # (for example OpenAI client initialization).
    from . import (
        dose_handlers,
        profile,
        reporting_handlers,
        reminder_handlers,
        alert_handlers,
        sos_handlers,
        security_handlers,
    )

    app = cast(Any, app)
    app.add_handler(onboarding_conv)
    app.add_handler(CommandHandler("menu", menu_command))
    app.add_handler(CommandHandler("report", reporting_handlers.report_request))
    app.add_handler(dose_handlers.dose_conv)
    # Register profile conversation before sugar conversation so that numeric
    # inputs for profile aren't captured by sugar logging
    app.add_handler(profile.profile_conv)
    app.add_handler(profile.profile_webapp_handler)
    app.add_handler(dose_handlers.sugar_conv)
    app.add_handler(sos_handlers.sos_contact_conv)
    app.add_handler(CommandHandler("cancel", dose_handlers.dose_cancel))
    app.add_handler(CommandHandler("help", help_command))
    app.add_handler(CommandHandler("gpt", dose_handlers.chat_with_gpt))
    app.add_handler(CommandHandler("reminders", reminder_handlers.reminders_list))
    app.add_handler(CommandHandler("addreminder", reminder_handlers.add_reminder))
    app.add_handler(reminder_handlers.reminder_action_handler)
    app.add_handler(reminder_handlers.reminder_webapp_handler)
    app.add_handler(CommandHandler("delreminder", reminder_handlers.delete_reminder))
    app.add_handler(CommandHandler("alertstats", alert_handlers.alert_stats))
    app.add_handler(CommandHandler("hypoalert", security_handlers.hypo_alert_faq))
    app.add_handler(PollAnswerHandler(onboarding_poll_answer))
    app.add_handler(
        MessageHandler(filters.Regex("^📄 Мой профиль$"), profile.profile_view)
    )
    app.add_handler(
        MessageHandler(filters.Regex("^📈 Отчёт$"), reporting_handlers.report_request)
    )
    app.add_handler(
        MessageHandler(filters.Regex("^📊 История$"), reporting_handlers.history_view)
    )
    app.add_handler(
        MessageHandler(filters.Regex("^📷 Фото еды$"), dose_handlers.photo_prompt)
    )
    app.add_handler(
        MessageHandler(filters.Regex("^🕹 Быстрый ввод$"), smart_input_help)
    )
    app.add_handler(
        MessageHandler(
            filters.Regex("^⏰ Напоминания$"), reminder_handlers.reminders_list
        )
    )
    app.add_handler(
        MessageHandler(filters.Regex("^ℹ️ Помощь$"), help_command)
    )
    app.add_handler(
        MessageHandler(
            filters.Regex("^🆘 SOS контакт$"), sos_handlers.sos_contact_start
        )
    )
    app.add_handler(
        MessageHandler(filters.TEXT & ~filters.COMMAND, dose_handlers.freeform_handler)
    )
    app.add_handler(MessageHandler(filters.PHOTO, dose_handlers.photo_handler))
    app.add_handler(
        MessageHandler(filters.Document.IMAGE, dose_handlers.doc_handler)
    )
    app.add_handler(
        CallbackQueryHandler(
            reporting_handlers.report_period_callback, pattern="^report_back$"
        )
    )
    app.add_handler(
        CallbackQueryHandler(
            reporting_handlers.report_period_callback, pattern="^report_period:"
        )
    )
    app.add_handler(
        CallbackQueryHandler(
            profile.profile_security, pattern="^profile_security"
        )
    )
    app.add_handler(
        CallbackQueryHandler(profile.profile_back, pattern="^profile_back$")
    )
    app.add_handler(CallbackQueryHandler(reminder_handlers.reminder_callback, pattern="^remind_"))
    app.add_handler(CallbackQueryHandler(callback_router))

    job_queue = app.job_queue
    if job_queue:
        try:
            reminder_handlers.schedule_all(job_queue)
        except SQLAlchemyError:
            logger.exception("Failed to schedule reminders")<|MERGE_RESOLUTION|>--- conflicted
+++ resolved
@@ -7,11 +7,8 @@
     Application,
     CallbackQueryHandler,
     CommandHandler,
-<<<<<<< HEAD
-=======
-    ContextTypes,
-    ExtBot,
->>>>>>> 25a1ba9e
+
+
     MessageHandler,
     PollAnswerHandler,
     filters,
@@ -25,20 +22,9 @@
 logger = logging.getLogger(__name__)
 
 
-<<<<<<< HEAD
+
 def register_handlers(app: Application) -> None:
-=======
-def register_handlers(
-    app: Application[
-        ExtBot[None],
-        ContextTypes.DEFAULT_TYPE,
-        dict[str, Any],
-        dict[str, Any],
-        Any,
-        Any,
-    ]
-) -> None:
->>>>>>> 25a1ba9e
+
     """Register bot handlers on the provided ``Application`` instance."""
 
     # Import inside the function to avoid heavy imports at module import time
