--- conflicted
+++ resolved
@@ -14,18 +14,10 @@
 )
 
 from services.api.app.diabetes.services.db import SessionLocal, Profile
-<<<<<<< HEAD
+
 from services.api.app.diabetes.utils.ui import back_keyboard, menu_keyboard
 from services.api.app.diabetes.services.repository import CommitError, commit
-=======
-from services.api.app.diabetes.utils.ui import (
-    back_keyboard,
-    menu_keyboard,
-    BACK_BUTTON_TEXT,
-    PHOTO_BUTTON_TEXT,
-)
-from services.api.app.diabetes.services.repository import commit
->>>>>>> 59711245
+
 from . import dose_calc, _cancel_then
 
 SOS_CONTACT, = range(1)
