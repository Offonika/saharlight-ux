--- conflicted
+++ resolved
@@ -142,11 +142,9 @@
         part = ""
         for ch in word:
             test_part = part + ch
-<<<<<<< HEAD
+
             if _width(test_part) > max_width_mm and part:
-=======
-            if stringWidth(test_part, font_name, font_size) / mm > max_width_mm and part:
->>>>>>> 75daf3bd
+
                 parts.append(part)
                 part = ch
             else:
