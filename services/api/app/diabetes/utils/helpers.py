import logging
import os
import re
from datetime import datetime, time, timedelta
from json import JSONDecodeError
<<<<<<< HEAD
from urllib.error import URLError
from urllib.request import urlopen
=======
from typing import cast
>>>>>>> 151bc3f3

import httpx

from reportlab.pdfbase.pdfmetrics import stringWidth
from reportlab.lib.units import mm

logger = logging.getLogger(__name__)

# utils.py


def clean_markdown(text: str) -> str:
    """
    Удаляет простую Markdown-разметку: **жирный**, _курсив_, # заголовки,
    списки (*, -, +, 1. и т.д.).
    """
    replacements = [
        (r"\*\*([^*]+)\*\*", r"\1"),  # **жирный**
        (r"__([^_]+)__", r"\1"),  # __жирный__
        (r"_([^_]+)_", r"\1"),  # _курсив_
        (r"\*([^*]+)\*", r"\1"),  # *курсив*
        (r"~~([^~]+)~~", r"\1"),  # ~~зачеркнуто~~
        (r"\[([^\]]+)\]\([^\)]+\)", r"\1"),  # [текст](ссылка)
        (r"!\[([^\]]*)\]\([^\)]+\)", r"\1"),  # ![alt](ссылка)
        (r"`([^`]+)`", r"\1"),  # `код`
    ]
    for pattern, repl in replacements:
        text = re.sub(pattern, repl, text)
    text = re.sub(r"^#+\s*", "", text, flags=re.MULTILINE)  # ### Заголовки
    text = re.sub(r"^\s*\d+\.\s*", "", text, flags=re.MULTILINE)  # 1. списки
    text = re.sub(r"^\s*[*+-]\s*", "", text, flags=re.MULTILINE)  # bullet lists
    return text


INVALID_TIME_MSG = "❌ Неверный формат. Примеры: 22:30 | 6:00 | 5h | 3d"


def parse_time_interval(value: str) -> time | timedelta:
    """Convert strings like 'HH:MM', 'H:MM', 'Nh' or 'Nd' to time or timedelta."""

    value = value.strip()
    # Normalize times like `9:30` -> `09:30` before parsing
    if re.match(r"^\d:\d{2}$", value):
        value = f"0{value}"
    try:
        return datetime.strptime(value, "%H:%M").time()
    except ValueError:
        match = re.fullmatch(r"(\d+)([hd])", value, re.IGNORECASE)
        if match:
            num, unit = match.groups()
            unit = unit.lower()
            amount = int(num)
            return timedelta(hours=amount) if unit == "h" else timedelta(days=amount)
        raise ValueError(INVALID_TIME_MSG)


GEO_DATA_URL = os.getenv("GEO_DATA_URL", "https://ipinfo.io/json")


async def get_coords_and_link(
    source_url: str | None = None,
) -> tuple[str | None, str | None]:
    """Return approximate coordinates and Google Maps link based on IP."""

    url = source_url or GEO_DATA_URL

    try:
        async with httpx.AsyncClient() as client:
            resp = await client.get(url, timeout=5.0)
            resp.raise_for_status()
    except httpx.HTTPError as exc:  # pragma: no cover - network failures
        logger.warning("Failed to fetch coordinates from %s: %s", url, exc)
        return None, None

    content_type = resp.headers.get("Content-Type", "")
    if content_type and "application/json" not in content_type:
        logger.warning("Unexpected content type: %s", content_type)
        return None, None

    try:
        data = resp.json()
    except JSONDecodeError as exc:
        logger.warning("Failed to parse JSON from %s: %s", url, exc)
        return None, None

    loc = data.get("loc")
    if loc:
        try:
            lat, lon = loc.split(",")
        except ValueError:
            logger.warning("Invalid location format: %s", loc)
            return None, None
        coords = f"{lat},{lon}"
        link = f"https://maps.google.com/?q={lat},{lon}"
        return coords, link

    return None, None


def split_text_by_width(
    text: str,
    font_name: str,
    font_size: float,
    max_width_mm: float,
) -> list[str]:
    """
    Разбивает строку так, чтобы она не выходила за max_width_mm по ширине в PDF (мм).

    Raises:
        ValueError: если ``font_name`` не зарегистрирован в ReportLab.
    """
    words = text.split()
    lines: list[str] = []
    current_line = ""

    def _width(chunk: str) -> float:
        try:
            raw = float(stringWidth(chunk, font_name, font_size))
            return raw / float(mm)
        except KeyError as exc:
            raise ValueError(f"Unknown font '{font_name}'") from exc

    def _split_word(word: str) -> list[str]:
        """Split a single word into chunks that fit within ``max_width_mm``."""

        parts: list[str] = []
        part = ""
        for ch in word:
            test_part = part + ch

            if _width(test_part) > max_width_mm and part:

                parts.append(part)
                part = ch
            else:
                part = test_part
        if part:
            parts.append(part)
        return parts

    for word in words:
        test_line = (current_line + " " + word).strip()
        width = _width(test_line)
        if width <= max_width_mm:
            current_line = test_line
            continue

        if current_line:
            lines.append(current_line)
            current_line = ""

        if _width(word) <= max_width_mm:
            current_line = word
        else:
            parts = _split_word(word)
            lines.extend(parts[:-1])
            current_line = parts[-1] if parts else ""

    if current_line:
        lines.append(current_line)
    return lines<|MERGE_RESOLUTION|>--- conflicted
+++ resolved
@@ -3,12 +3,11 @@
 import re
 from datetime import datetime, time, timedelta
 from json import JSONDecodeError
-<<<<<<< HEAD
+
 from urllib.error import URLError
 from urllib.request import urlopen
-=======
-from typing import cast
->>>>>>> 151bc3f3
+
+
 
 import httpx
 
