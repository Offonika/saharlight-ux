<<<<<<< HEAD
from .services.db import Base
=======
"""Database model exports for the diabetes service."""

from .services.db import Base, Reminder
>>>>>>> 42da90b9

metadata = Base.metadata

__all__ = ["metadata"]<|MERGE_RESOLUTION|>--- conflicted
+++ resolved
@@ -1,10 +1,6 @@
-<<<<<<< HEAD
+
 from .services.db import Base
-=======
-"""Database model exports for the diabetes service."""
 
-from .services.db import Base, Reminder
->>>>>>> 42da90b9
 
 metadata = Base.metadata
 
