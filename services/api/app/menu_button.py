--- conflicted
+++ resolved
@@ -4,16 +4,14 @@
 
 from typing import Any
 
-<<<<<<< HEAD
+
 from telegram import (
     MenuButton,
     MenuButtonDefault,
     MenuButtonWebApp,
     WebAppInfo,
 )
-=======
-from telegram import MenuButtonWebApp, WebAppInfo
->>>>>>> bffc8154
+
 from telegram.ext import Application, ContextTypes, ExtBot, JobQueue
 
 from . import config
@@ -31,11 +29,9 @@
         DefaultJobQueue,
     ],
 ) -> None:
-<<<<<<< HEAD
+
     """Set chat menu buttons to open WebApp sections if configured.
-=======
-    """Set chat menu button to open WebApp if configured."""
->>>>>>> bffc8154
+
 
     Falls back to ``MenuButtonDefault`` when WebApp URLs are disabled.
     """
@@ -44,7 +40,7 @@
     if not base_url:
         await app.bot.set_chat_menu_button(menu_button=MenuButtonDefault())
         return
-<<<<<<< HEAD
+
     buttons: list[MenuButtonWebApp] = [
         MenuButtonWebApp("Reminders", WebAppInfo(f"{base_url}/reminders")),
         MenuButtonWebApp("Stats", WebAppInfo(f"{base_url}/history")),
@@ -52,11 +48,7 @@
         MenuButtonWebApp("Billing", WebAppInfo(f"{base_url}/subscription")),
     ]
     await app.bot.set_chat_menu_button(menu_button=cast(MenuButton, buttons))
-=======
-    base_url = base_url.rstrip("/")
-    button = MenuButtonWebApp("Open", WebAppInfo(base_url))
-    await app.bot.set_chat_menu_button(menu_button=button)
->>>>>>> bffc8154
+
 
 
 __all__ = ["post_init"]