--- conflicted
+++ resolved
@@ -20,11 +20,9 @@
 from .diabetes.services.db import (
     HistoryRecord as HistoryRecordDB,
     Timezone as TimezoneDB,
-<<<<<<< HEAD
+
     User as UserDB,
-=======
-    User as DBUser,
->>>>>>> 26db8b67
+
     run_db,
 )
 from .legacy import router
