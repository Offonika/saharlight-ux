--- conflicted
+++ resolved
@@ -124,18 +124,14 @@
 ) -> dict:
     """Ensure a user exists in the database."""
 
-<<<<<<< HEAD
+
     if data.telegram_id != user["id"]:
         raise HTTPException(status_code=403, detail="telegram id mismatch")
 
     def _create_user(session: Session, telegram_id: int) -> None:
         db_user = session.get(UserDB, telegram_id)
         if db_user is None:
-=======
-    def _create_user(session, telegram_id: int) -> None:
-        user = session.get(UserDB, telegram_id)
-        if user is None:
->>>>>>> 38cb7f63
+
             session.add(UserDB(telegram_id=telegram_id, thread_id="webapp"))
         session.commit()
 
