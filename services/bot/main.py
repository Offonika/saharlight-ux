# main.py
"""
Bot entry point and configuration.
"""

import logging
import os
import sys
from typing import Any, cast

from telegram import BotCommand, MenuButtonWebApp, WebAppInfo
from telegram.ext import Application, ContextTypes, ExtBot, JobQueue
from sqlalchemy.exc import SQLAlchemyError

from services.api.app.diabetes.services.db import init_db

from services.api.app.config import settings

DefaultJobQueue = JobQueue[ContextTypes.DEFAULT_TYPE]
logger = logging.getLogger(__name__)


TELEGRAM_TOKEN = settings.telegram_token

commands = [
    BotCommand("start", "Запустить бота"),
    BotCommand("menu", "Главное меню"),
    BotCommand("profile", "Мой профиль"),
    BotCommand("report", "Отчёт"),
    BotCommand("sugar", "Расчёт сахара"),
    BotCommand("gpt", "Чат с GPT"),
    BotCommand("reminders", "Список напоминаний"),
    BotCommand("addreminder", "Добавить напоминание"),
    BotCommand("delreminder", "Удалить напоминание"),
    BotCommand("help", "Справка"),
]


async def post_init(
    app: Application[
        ExtBot[None],
        ContextTypes.DEFAULT_TYPE,
        dict[str, Any],
        dict[str, Any],
        dict[str, Any],
        DefaultJobQueue,
    ],
) -> None:
    await app.bot.set_my_commands(commands)
    webapp_url = os.getenv("WEBAPP_URL")
    if not webapp_url:
        logger.warning("WEBAPP_URL not configured, skip ChatMenuButton")
        return

<<<<<<< HEAD
    menu = [
        MenuButtonWebApp("⏰", WebAppInfo(url=f"{webapp_url}/reminders")),
        MenuButtonWebApp("📊", WebAppInfo(url=f"{webapp_url}/history")),
        MenuButtonWebApp("📄", WebAppInfo(url=f"{webapp_url}/profile")),
        MenuButtonWebApp("💳", WebAppInfo(url=f"{webapp_url}/subscription")),
    ]
    await app.bot.set_chat_menu_button(menu_button=cast(Any, menu))


async def error_handler(update: object, context: ContextTypes.DEFAULT_TYPE) -> None:
=======

    menu = MenuButtonWebApp("🍽", WebAppInfo(url=webapp_url))
    await app.bot.set_chat_menu_button(menu_button=menu)




async def error_handler(update: object, context: ContextTypes.DEFAULT_TYPE) -> None:  # pragma: no cover
>>>>>>> bffc8154
    """Log errors that occur while processing updates."""
    logger.exception("Exception while handling update %s", update, exc_info=context.error)


def main() -> None:  # pragma: no cover
    """Configure and run the bot."""
    logging.basicConfig(
        level=settings.log_level,
        format="%(asctime)s - %(name)s - %(levelname)s - %(message)s",
    )
    logger.info("=== Bot started ===")

    try:
        init_db()
    except ValueError as exc:
        logger.error("Invalid database configuration", exc_info=exc)
        sys.exit("Invalid configuration. Please check your settings and try again.")
    except SQLAlchemyError as exc:
        logger.error("Failed to initialize the database", exc_info=exc)
        sys.exit("Database initialization failed. Please check your configuration and try again.")

    BOT_TOKEN = TELEGRAM_TOKEN
    if not BOT_TOKEN:
        logger.error(
            "BOT_TOKEN is not set. Please provide the environment variable.",
        )
        sys.exit(1)

    application: Application[
        ExtBot[None],
        ContextTypes.DEFAULT_TYPE,
        dict[str, Any],
        dict[str, Any],
        dict[str, Any],
        DefaultJobQueue,
    ] = (
        Application.builder()
        .token(BOT_TOKEN)
        .post_init(post_init)  # registers post-init handler
        .build()
    )
    application.add_error_handler(error_handler)

    from services.api.app.diabetes.handlers.registration import register_handlers

    register_handlers(application)
    application.run_polling()


__all__ = ["main", "error_handler", "settings", "TELEGRAM_TOKEN"]


if __name__ == "__main__":  # pragma: no cover
    main()<|MERGE_RESOLUTION|>--- conflicted
+++ resolved
@@ -52,7 +52,6 @@
         logger.warning("WEBAPP_URL not configured, skip ChatMenuButton")
         return
 
-<<<<<<< HEAD
     menu = [
         MenuButtonWebApp("⏰", WebAppInfo(url=f"{webapp_url}/reminders")),
         MenuButtonWebApp("📊", WebAppInfo(url=f"{webapp_url}/history")),
@@ -63,16 +62,7 @@
 
 
 async def error_handler(update: object, context: ContextTypes.DEFAULT_TYPE) -> None:
-=======
 
-    menu = MenuButtonWebApp("🍽", WebAppInfo(url=webapp_url))
-    await app.bot.set_chat_menu_button(menu_button=menu)
-
-
-
-
-async def error_handler(update: object, context: ContextTypes.DEFAULT_TYPE) -> None:  # pragma: no cover
->>>>>>> bffc8154
     """Log errors that occur while processing updates."""
     logger.exception("Exception while handling update %s", update, exc_info=context.error)
 
