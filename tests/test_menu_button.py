import importlib

import pytest
from telegram import MenuButtonDefault, MenuButtonWebApp
from telegram.ext import ApplicationBuilder, ExtBot


def _reload_config() -> None:
    import services.api.app.config as config

    importlib.reload(config)


@pytest.mark.asyncio
async def test_post_init_sets_chat_menu(monkeypatch: pytest.MonkeyPatch) -> None:
    base_url = "https://example.com"
    monkeypatch.setenv("WEBAPP_URL", base_url)
    _reload_config()
    import services.api.app.menu_button as menu_button

    importlib.reload(menu_button)

    calls: list[tuple[tuple[object, ...], dict[str, object]]] = []

    async def fake_set_chat_menu_button(self, *args: object, **kwargs: object) -> bool:
        calls.append((args, kwargs))
        return True

    monkeypatch.setattr(ExtBot, "set_chat_menu_button", fake_set_chat_menu_button)

    app = ApplicationBuilder().token("TEST").post_init(menu_button.post_init).build()
    await app.post_init(app)

    assert len(calls) == 1
    _, kwargs = calls[0]
<<<<<<< HEAD
    buttons = kwargs["menu_button"]
    assert isinstance(buttons, list)
    assert len(buttons) == 4
    paths = ["/reminders", "/history", "/profile", "/subscription"]
    for btn, path in zip(buttons, paths):
        assert isinstance(btn, MenuButtonWebApp)
        assert btn.web_app is not None
        assert urlparse(btn.web_app.url).path == path


@pytest.mark.asyncio
async def test_post_init_uses_default_menu_without_url(
    monkeypatch: pytest.MonkeyPatch,
) -> None:
    monkeypatch.delenv("WEBAPP_URL", raising=False)
    _reload_config()
    import services.api.app.menu_button as menu_button

    importlib.reload(menu_button)

    calls: list[tuple[tuple[object, ...], dict[str, object]]] = []

    async def fake_set_chat_menu_button(self, *args: object, **kwargs: object) -> bool:
        calls.append((args, kwargs))
        return True

    monkeypatch.setattr(ExtBot, "set_chat_menu_button", fake_set_chat_menu_button)

    app = ApplicationBuilder().token("TEST").post_init(menu_button.post_init).build()
    await app.post_init(app)

    assert len(calls) == 1
    _, kwargs = calls[0]
    button = kwargs["menu_button"]
    assert isinstance(button, MenuButtonDefault)
=======
    button = kwargs["menu_button"]
    assert isinstance(button, MenuButtonWebApp)
    assert button.web_app is not None
    assert button.web_app.url == base_url
>>>>>>> bffc8154
<|MERGE_RESOLUTION|>--- conflicted
+++ resolved
@@ -33,7 +33,7 @@
 
     assert len(calls) == 1
     _, kwargs = calls[0]
-<<<<<<< HEAD
+
     buttons = kwargs["menu_button"]
     assert isinstance(buttons, list)
     assert len(buttons) == 4
@@ -69,9 +69,3 @@
     _, kwargs = calls[0]
     button = kwargs["menu_button"]
     assert isinstance(button, MenuButtonDefault)
-=======
-    button = kwargs["menu_button"]
-    assert isinstance(button, MenuButtonWebApp)
-    assert button.web_app is not None
-    assert button.web_app.url == base_url
->>>>>>> bffc8154
