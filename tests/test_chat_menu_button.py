"""Tests for ChatMenuButton configuration in bot.main."""

from __future__ import annotations

import logging
from types import SimpleNamespace
from unittest.mock import AsyncMock

import pytest
from telegram import MenuButtonWebApp

from services.bot.main import commands, post_init


@pytest.mark.asyncio
async def test_post_init_sets_chat_menu_button(
    monkeypatch: pytest.MonkeyPatch,
) -> None:
    """WEBAPP_URL triggers chat menu button setup."""
    monkeypatch.setenv("WEBAPP_URL", "https://app.example")
    bot = SimpleNamespace(
        set_my_commands=AsyncMock(),
        set_chat_menu_button=AsyncMock(),
    )
    app = SimpleNamespace(bot=bot)
    await post_init(app)
    bot.set_my_commands.assert_awaited_once_with(commands)
    bot.set_chat_menu_button.assert_awaited_once()
<<<<<<< HEAD
    menu = bot.set_chat_menu_button.call_args.kwargs["menu_button"]

    assert [b.web_app.url for b in menu] == [
        "https://app.example/reminders",
        "https://app.example/history",
        "https://app.example/profile",
        "https://app.example/subscription",
    ]
=======

    button = bot.set_chat_menu_button.call_args.kwargs["menu_button"]
    assert button.web_app.url == "https://app.example/reminders"
    assert button.text == "Menu"
>>>>>>> 1b267688



@pytest.mark.asyncio
async def test_post_init_skips_chat_menu_button_without_url(
    monkeypatch: pytest.MonkeyPatch, caplog: pytest.LogCaptureFixture
) -> None:
    """Missing WEBAPP_URL logs warning and skips setup."""
    monkeypatch.delenv("WEBAPP_URL", raising=False)
    bot = SimpleNamespace(
        set_my_commands=AsyncMock(),
        set_chat_menu_button=AsyncMock(),
    )
    app = SimpleNamespace(bot=bot)
    with caplog.at_level(logging.WARNING, logger="services.bot.main"):
        await post_init(app)
    bot.set_chat_menu_button.assert_not_called()
    assert "WEBAPP_URL not configured" in caplog.text<|MERGE_RESOLUTION|>--- conflicted
+++ resolved
@@ -26,7 +26,7 @@
     await post_init(app)
     bot.set_my_commands.assert_awaited_once_with(commands)
     bot.set_chat_menu_button.assert_awaited_once()
-<<<<<<< HEAD
+
     menu = bot.set_chat_menu_button.call_args.kwargs["menu_button"]
 
     assert [b.web_app.url for b in menu] == [
@@ -35,12 +35,7 @@
         "https://app.example/profile",
         "https://app.example/subscription",
     ]
-=======
 
-    button = bot.set_chat_menu_button.call_args.kwargs["menu_button"]
-    assert button.web_app.url == "https://app.example/reminders"
-    assert button.text == "Menu"
->>>>>>> 1b267688
 
 
 
