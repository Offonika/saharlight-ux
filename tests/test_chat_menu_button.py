"""Tests for ChatMenuButton configuration in bot.main."""

from __future__ import annotations

import importlib
from types import ModuleType, SimpleNamespace
from unittest.mock import AsyncMock

import pytest

<<<<<<< HEAD
from telegram import MenuButtonDefault
=======
from telegram import (
    MenuButtonDefault,
    MenuButtonWebApp,
)
>>>>>>> 980013ea


def _reload_main() -> ModuleType:
    import services.api.app.config as config
    import services.api.app.menu_button as menu_button
    import services.bot.main as main

    importlib.reload(config)
    importlib.reload(menu_button)
    importlib.reload(main)
    return main


@pytest.mark.asyncio
async def test_post_init_sets_chat_menu_button(
    monkeypatch: pytest.MonkeyPatch,
) -> None:
    """Chat menu button is always set to default."""
    monkeypatch.setenv("WEBAPP_URL", "https://app.example")
    main = _reload_main()
    bot = SimpleNamespace(
        set_my_commands=AsyncMock(),
        set_chat_menu_button=AsyncMock(),
    )
    app = SimpleNamespace(bot=bot)
    await main.post_init(app)
    bot.set_my_commands.assert_awaited_once_with(main.commands)
    bot.set_chat_menu_button.assert_awaited_once()

    menu = bot.set_chat_menu_button.call_args.kwargs["menu_button"]

    assert isinstance(menu, MenuButtonDefault)


@pytest.mark.asyncio
async def test_post_init_skips_chat_menu_button_without_url(
    monkeypatch: pytest.MonkeyPatch,
    ) -> None:
    """Default menu is used when WEBAPP_URL is missing."""
    monkeypatch.delenv("WEBAPP_URL", raising=False)
    main = _reload_main()
    bot = SimpleNamespace(
        set_my_commands=AsyncMock(),
        set_chat_menu_button=AsyncMock(),
    )
    app = SimpleNamespace(bot=bot)
    await main.post_init(app)
    bot.set_my_commands.assert_awaited_once_with(main.commands)
    bot.set_chat_menu_button.assert_awaited_once()
    button = bot.set_chat_menu_button.call_args.kwargs["menu_button"]
    assert isinstance(button, MenuButtonDefault)<|MERGE_RESOLUTION|>--- conflicted
+++ resolved
@@ -8,14 +8,8 @@
 
 import pytest
 
-<<<<<<< HEAD
 from telegram import MenuButtonDefault
-=======
-from telegram import (
-    MenuButtonDefault,
-    MenuButtonWebApp,
-)
->>>>>>> 980013ea
+
 
 
 def _reload_main() -> ModuleType:
