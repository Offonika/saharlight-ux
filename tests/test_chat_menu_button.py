"""Tests for ChatMenuButton configuration in bot.main."""

from __future__ import annotations

import importlib
from types import ModuleType, SimpleNamespace
from unittest.mock import AsyncMock

import pytest
<<<<<<< HEAD
from telegram import MenuButtonWebApp
=======
from telegram import MenuButtonDefault, MenuButtonWebApp
>>>>>>> 38966fe7


def _reload_main() -> ModuleType:
    import services.api.app.config as config
    import services.api.app.menu_button as menu_button
    import services.bot.main as main

    importlib.reload(config)
    importlib.reload(menu_button)
    importlib.reload(main)
    return main


@pytest.mark.asyncio
async def test_post_init_sets_chat_menu_button(
    monkeypatch: pytest.MonkeyPatch,
) -> None:
    """WEBAPP_URL triggers chat menu button setup."""
    monkeypatch.setenv("WEBAPP_URL", "https://app.example")
    main = _reload_main()
    bot = SimpleNamespace(
        set_my_commands=AsyncMock(),
        set_chat_menu_button=AsyncMock(),
    )
    app = SimpleNamespace(bot=bot)
    await main.post_init(app)
    bot.set_my_commands.assert_awaited_once_with(main.commands)
    bot.set_chat_menu_button.assert_awaited_once()

    menu = bot.set_chat_menu_button.call_args.kwargs["menu_button"]

    assert isinstance(menu, list)
    assert all(isinstance(btn, MenuButtonWebApp) for btn in menu)
    assert menu[0].web_app.url == "https://app.example/reminders"


@pytest.mark.asyncio
async def test_post_init_skips_chat_menu_button_without_url(
    monkeypatch: pytest.MonkeyPatch,
) -> None:
    """Missing WEBAPP_URL skips setup."""
    monkeypatch.delenv("WEBAPP_URL", raising=False)
    main = _reload_main()
    bot = SimpleNamespace(
        set_my_commands=AsyncMock(),
        set_chat_menu_button=AsyncMock(),
    )
    app = SimpleNamespace(bot=bot)
    await main.post_init(app)
    bot.set_my_commands.assert_awaited_once_with(main.commands)
    bot.set_chat_menu_button.assert_awaited_once()
    button = bot.set_chat_menu_button.call_args.kwargs["menu_button"]
    assert isinstance(button, MenuButtonDefault)<|MERGE_RESOLUTION|>--- conflicted
+++ resolved
@@ -7,11 +7,9 @@
 from unittest.mock import AsyncMock
 
 import pytest
-<<<<<<< HEAD
+
 from telegram import MenuButtonWebApp
-=======
-from telegram import MenuButtonDefault, MenuButtonWebApp
->>>>>>> 38966fe7
+
 
 
 def _reload_main() -> ModuleType:
