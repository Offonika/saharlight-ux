from types import SimpleNamespace
from typing import Any, Mapping, cast

import pytest
from telegram import InlineKeyboardMarkup, ReplyKeyboardMarkup

from services.api.app.config import settings
from services.api.app.diabetes import dynamic_tutor, learning_handlers
from services.api.app.diabetes.learning_state import LearnState, get_state, set_state


class DummyMessage:
    def __init__(self, text: str | None = None) -> None:
        self.text = text
        self.from_user = SimpleNamespace(id=1)
        self.replies: list[str] = []
        self.markups: list[InlineKeyboardMarkup | None] = []

    async def reply_text(self, text: str, **kwargs: Any) -> None:  # pragma: no cover - helper
        self.replies.append(text)
        self.markups.append(cast(InlineKeyboardMarkup | None, kwargs.get("reply_markup")))


class DummyCallback:
    def __init__(self, message: DummyMessage, data: str) -> None:
        self.message = message
        self.data = data
        self.answered = False

    async def answer(self) -> None:  # pragma: no cover - helper
        self.answered = True


@pytest.mark.asyncio
async def test_learn_command_and_callback(monkeypatch: pytest.MonkeyPatch) -> None:
    monkeypatch.setattr(settings, "learning_content_mode", "dynamic")
    monkeypatch.setattr(settings, "learning_ui_show_topics", True)

    async def fake_ensure_overrides(update: object, context: object) -> bool:
        return True

    monkeypatch.setattr(learning_handlers, "ensure_overrides", fake_ensure_overrides)
    monkeypatch.setattr(learning_handlers, "TOPICS_RU", {"slug": "Topic"})

    async def fake_generate_step_text(*args: object, **kwargs: object) -> str:
        return "step1?"

    monkeypatch.setattr(learning_handlers, "generate_step_text", fake_generate_step_text)

    async def fake_add_log(*args: object, **kwargs: object) -> None:
        return None

    monkeypatch.setattr(learning_handlers, "add_lesson_log", fake_add_log)

    msg = DummyMessage()
    update = cast(object, SimpleNamespace(message=msg))
    context = SimpleNamespace(user_data={})

    await learning_handlers.learn_command(update, context)
    assert isinstance(msg.markups[0], ReplyKeyboardMarkup)
    inline_markup = msg.markups[1]
    assert isinstance(inline_markup, InlineKeyboardMarkup)
    assert inline_markup.inline_keyboard[0][0].callback_data == "lesson:slug"

    msg2 = DummyMessage()
    query = DummyCallback(msg2, "lesson:slug")
    update_cb = cast(object, SimpleNamespace(callback_query=query))
    context_cb = SimpleNamespace(user_data={})

    await learning_handlers.lesson_callback(update_cb, context_cb)
    assert msg2.replies == ["step1?"]
    assert isinstance(msg2.markups[0], ReplyKeyboardMarkup)
    state = get_state(context_cb.user_data)
    assert state is not None and state.step == 1 and state.awaiting_answer


@pytest.mark.asyncio
async def test_lesson_flow(monkeypatch: pytest.MonkeyPatch) -> None:
    monkeypatch.setattr(settings, "learning_content_mode", "dynamic")

    async def fake_generate_step_text(profile: object, topic: str, step_idx: int, prev: object) -> str:
        return f"step{step_idx}?"

    async def fake_check_user_answer(profile: object, topic: str, answer: str, last: str) -> tuple[bool, str]:
        return True, "feedback"

    monkeypatch.setattr(learning_handlers, "generate_step_text", fake_generate_step_text)
    monkeypatch.setattr(learning_handlers, "check_user_answer", fake_check_user_answer)

    async def fake_add_log(*args: object, **kwargs: object) -> None:
        return None

    monkeypatch.setattr(learning_handlers, "add_lesson_log", fake_add_log)
<<<<<<< HEAD
    async def fake_ensure_overrides(update: object, context: object) -> bool:
        return True

    monkeypatch.setattr(learning_handlers, "ensure_overrides", fake_ensure_overrides)
=======
    monkeypatch.setattr(learning_handlers, "TOPICS_RU", {"slug": "Topic"})
>>>>>>> fdf3a6fc

    msg = DummyMessage()
    update = cast(object, SimpleNamespace(message=msg))
    context = SimpleNamespace(user_data={}, args=["slug"])

    await learning_handlers.lesson_command(update, context)
    assert msg.replies == ["step1?"]
    assert isinstance(msg.markups[0], ReplyKeyboardMarkup)

    msg2 = DummyMessage(text="ans")
    update2 = cast(object, SimpleNamespace(message=msg2))
    context2 = SimpleNamespace(user_data=context.user_data)

    await learning_handlers.lesson_answer_handler(update2, context2)
    assert msg2.replies == ["feedback", "step2?"]
    assert all(isinstance(m, ReplyKeyboardMarkup) for m in msg2.markups)
    state = get_state(context2.user_data)
    assert state is not None and state.step == 2 and state.awaiting_answer


@pytest.mark.asyncio
async def test_lesson_command_unknown_topic(monkeypatch: pytest.MonkeyPatch) -> None:
    monkeypatch.setattr(settings, "learning_content_mode", "dynamic")
    monkeypatch.setattr(learning_handlers, "TOPICS_RU", {"known": "Topic"})

    called = False

    async def fake_start_lesson(*args: object, **kwargs: object) -> None:
        nonlocal called
        called = True

    monkeypatch.setattr(learning_handlers, "_start_lesson", fake_start_lesson)

    msg = DummyMessage()
    update = cast(object, SimpleNamespace(message=msg))
    context = SimpleNamespace(user_data={}, args=["unknown"])

    await learning_handlers.lesson_command(update, context)

    assert msg.replies == ["Неизвестная тема"]
    assert called is False


@pytest.mark.asyncio
async def test_lesson_callback_unknown_topic(monkeypatch: pytest.MonkeyPatch) -> None:
    monkeypatch.setattr(settings, "learning_content_mode", "dynamic")
    monkeypatch.setattr(learning_handlers, "TOPICS_RU", {"known": "Topic"})

    called = False

    async def fake_start_lesson(*args: object, **kwargs: object) -> None:
        nonlocal called
        called = True

    monkeypatch.setattr(learning_handlers, "_start_lesson", fake_start_lesson)

    msg = DummyMessage()
    query = DummyCallback(msg, "lesson:unknown")
    update = cast(object, SimpleNamespace(callback_query=query))
    context = SimpleNamespace(user_data={})

    await learning_handlers.lesson_callback(update, context)

    assert query.answered is True
    assert msg.replies == ["Неизвестная тема"]
    assert called is False


@pytest.mark.asyncio
async def test_exit_command_clears_state(
    monkeypatch: pytest.MonkeyPatch,
) -> None:
    monkeypatch.setattr(settings, "learning_content_mode", "dynamic")
    msg = DummyMessage()
    update = cast(object, SimpleNamespace(message=msg))
    user_data: dict[str, Any] = {}
    set_state(user_data, LearnState("t", 1, True))
    context = SimpleNamespace(user_data=user_data)

    await learning_handlers.exit_command(update, context)
    assert msg.replies == ["Учебная сессия завершена."]
    assert isinstance(msg.markups[0], ReplyKeyboardMarkup)
    assert get_state(user_data) is None


@pytest.mark.asyncio
async def test_learn_command_autostarts_when_topics_hidden(
    monkeypatch: pytest.MonkeyPatch,
) -> None:
    monkeypatch.setattr(settings, "learning_content_mode", "dynamic")
    monkeypatch.setattr(settings, "learning_ui_show_topics", False)

    async def fake_ensure_overrides(update: object, context: object) -> bool:
        return True

    monkeypatch.setattr(learning_handlers, "ensure_overrides", fake_ensure_overrides)
    monkeypatch.setattr(learning_handlers, "choose_initial_topic", lambda _: ("slug", "t"))

    progress = SimpleNamespace(lesson_id=1)

    async def fake_start_lesson(user_id: int, slug: str) -> object:
        assert slug == "slug"
        return progress

    async def fake_next_step(
        user_id: int,
        lesson_id: int,
        profile: Mapping[str, str | None],
        prev_summary: str | None = None,
    ) -> tuple[str, bool]:
        assert lesson_id == 1
        assert profile == {}
        assert prev_summary is None
        return "first", False

    monkeypatch.setattr(learning_handlers, "format_reply", lambda t: t)
    monkeypatch.setattr(learning_handlers.curriculum_engine, "start_lesson", fake_start_lesson)
    monkeypatch.setattr(learning_handlers.curriculum_engine, "next_step", fake_next_step)

    async def fake_add_log(*args: object, **kwargs: object) -> None:
        return None

    monkeypatch.setattr(learning_handlers, "add_lesson_log", fake_add_log)

    msg = DummyMessage()
    update = cast(object, SimpleNamespace(message=msg, effective_user=SimpleNamespace(id=7)))
    context = SimpleNamespace(user_data={})

    await learning_handlers.learn_command(update, context)
    assert msg.replies == ["first"]
    assert isinstance(msg.markups[0], ReplyKeyboardMarkup)
    state = get_state(context.user_data)
    assert state is not None and state.topic == "slug" and state.step == 1


@pytest.mark.asyncio
async def test_lesson_answer_ignores_busy(monkeypatch: pytest.MonkeyPatch) -> None:
    monkeypatch.setattr(settings, "learning_content_mode", "dynamic")
    msg = DummyMessage(text="ans")
    user_data: dict[str, Any] = {}
    set_state(
        user_data,
        LearnState(topic="slug", step=1, awaiting_answer=True, learn_busy=True, last_step_text="q"),
    )
    update = cast(object, SimpleNamespace(message=msg))
    context = SimpleNamespace(user_data=user_data)

    await learning_handlers.lesson_answer_handler(update, context)

    assert msg.replies == []


@pytest.mark.asyncio
async def test_lesson_answer_handler_error_keeps_state(
    monkeypatch: pytest.MonkeyPatch,
) -> None:
    monkeypatch.setattr(settings, "learning_content_mode", "dynamic")

    async def fake_check_user_answer(*args: object, **kwargs: object) -> tuple[bool, str]:
        return False, dynamic_tutor.BUSY_MESSAGE

    async def fail_generate_step_text(*args: object, **kwargs: object) -> str:
        raise AssertionError("should not be called")

    monkeypatch.setattr(learning_handlers, "check_user_answer", fake_check_user_answer)
    monkeypatch.setattr(learning_handlers, "generate_step_text", fail_generate_step_text)

    async def fake_add_log(*args: object, **kwargs: object) -> None:
        return None

    monkeypatch.setattr(learning_handlers, "add_lesson_log", fake_add_log)

    msg = DummyMessage(text="ans")
    user_data: dict[str, Any] = {}
    set_state(
        user_data,
        LearnState(topic="slug", step=1, awaiting_answer=True, last_step_text="q"),
    )
    update = cast(object, SimpleNamespace(message=msg))
    context = SimpleNamespace(user_data=user_data)

    await learning_handlers.lesson_answer_handler(update, context)

    assert msg.replies == [dynamic_tutor.BUSY_MESSAGE]
    state = get_state(user_data)
    assert state is not None
    assert state.step == 1
    assert state.awaiting_answer
    assert not state.learn_busy<|MERGE_RESOLUTION|>--- conflicted
+++ resolved
@@ -91,14 +91,12 @@
         return None
 
     monkeypatch.setattr(learning_handlers, "add_lesson_log", fake_add_log)
-<<<<<<< HEAD
+
     async def fake_ensure_overrides(update: object, context: object) -> bool:
         return True
 
     monkeypatch.setattr(learning_handlers, "ensure_overrides", fake_ensure_overrides)
-=======
-    monkeypatch.setattr(learning_handlers, "TOPICS_RU", {"slug": "Topic"})
->>>>>>> fdf3a6fc
+
 
     msg = DummyMessage()
     update = cast(object, SimpleNamespace(message=msg))
