import pytest
from fastapi import FastAPI
from fastapi.testclient import TestClient
from sqlalchemy import create_engine
from sqlalchemy.orm import sessionmaker
from sqlalchemy.pool import StaticPool

from services.api.app.diabetes.services.db import Base
from services.api.app.services import profile as profile_service
from services.api.app.legacy import router


def test_profiles_get_requires_telegram_id() -> None:
    app = FastAPI()
    app.include_router(router, prefix="/api")
    with TestClient(app) as client:
        resp = client.get("/api/profiles")
    assert resp.status_code == 422


def test_profiles_post_creates_user_for_missing_telegram_id(
    monkeypatch: pytest.MonkeyPatch,
) -> None:
    app = FastAPI()
    app.include_router(router, prefix="/api")
    engine = create_engine(
        "sqlite://",
        connect_args={"check_same_thread": False},
        poolclass=StaticPool,
    )
    Base.metadata.create_all(engine)
    TestSession = sessionmaker(bind=engine, autoflush=False, autocommit=False)
    monkeypatch.setattr(profile_service, "SessionLocal", TestSession)
    payload = {
        "telegramId": 777,
        "icr": 1.0,
        "cf": 1.0,
        "target": 5.0,
        "low": 4.0,
        "high": 6.0,
        "orgId": 1,
    }
    with TestClient(app) as client:
        resp = client.post("/api/profiles", json=payload)
    assert resp.status_code == 200
    engine.dispose()


def test_profiles_post_invalid_values_returns_422(
    monkeypatch: pytest.MonkeyPatch,
) -> None:
    app = FastAPI()
    app.include_router(router, prefix="/api")
    engine = create_engine(
        "sqlite://",
        connect_args={"check_same_thread": False},
        poolclass=StaticPool,
    )
    Base.metadata.create_all(engine)
    TestSession = sessionmaker(bind=engine, autoflush=False, autocommit=False)
    monkeypatch.setattr(profile_service, "SessionLocal", TestSession)
    payload = {
        "telegramId": 777,
        "icr": 1.0,
        "cf": 1.0,
        "target": 5.0,
        "low": 6.0,
        "high": 5.0,
    }
    with TestClient(app) as client:
        resp = client.post("/api/profiles", json=payload)
    assert resp.status_code == 422
<<<<<<< HEAD
    assert resp.json() == {"detail": "low must be less than high"}
=======
    engine.dispose()


def test_profiles_post_invalid_icr_cf_returns_422(
    monkeypatch: pytest.MonkeyPatch,
) -> None:
    app = FastAPI()
    app.include_router(router, prefix="/api")
    engine = create_engine(
        "sqlite://",
        connect_args={"check_same_thread": False},
        poolclass=StaticPool,
    )
    Base.metadata.create_all(engine)
    TestSession = sessionmaker(bind=engine, autoflush=False, autocommit=False)
    monkeypatch.setattr(profile_service, "SessionLocal", TestSession)
    payload = {
        "telegramId": 777,
        "icr": 0,
        "cf": -1,
        "target": 5.0,
        "low": 4.0,
        "high": 6.0,
    }
    with TestClient(app) as client:
        resp = client.post("/api/profiles", json=payload)
    assert resp.status_code == 422
    assert resp.json()["detail"] == "invalid profile values"
>>>>>>> f7c85169
    engine.dispose()<|MERGE_RESOLUTION|>--- conflicted
+++ resolved
@@ -70,9 +70,7 @@
     with TestClient(app) as client:
         resp = client.post("/api/profiles", json=payload)
     assert resp.status_code == 422
-<<<<<<< HEAD
     assert resp.json() == {"detail": "low must be less than high"}
-=======
     engine.dispose()
 
 
@@ -101,5 +99,4 @@
         resp = client.post("/api/profiles", json=payload)
     assert resp.status_code == 422
     assert resp.json()["detail"] == "invalid profile values"
->>>>>>> f7c85169
     engine.dispose()