--- conflicted
+++ resolved
@@ -27,11 +27,9 @@
         self.data = data
         self.edited = []
 
-<<<<<<< HEAD
+
     async def answer(self, text: str | None = None, **kwargs: Any) -> None:
-=======
-    async def answer(self, *args, **kwargs):
->>>>>>> eb022941
+
         pass
 
     async def edit_message_text(self, text: str, **kwargs: Any) -> None:
@@ -248,13 +246,10 @@
     session.__exit__.return_value = None
     session.add = MagicMock()
     session.rollback = MagicMock()
-<<<<<<< HEAD
+
     rem = SimpleNamespace(id=1, telegram_id=1)
     session.get.return_value = rem
-=======
-    session.get.return_value = SimpleNamespace(id=1, telegram_id=1)
-
->>>>>>> eb022941
+
     monkeypatch.setattr(reminder_handlers, "SessionLocal", lambda: session)
     reminder_handlers.commit_session = common_handlers.commit_session
 
