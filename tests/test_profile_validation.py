--- conflicted
+++ resolved
@@ -34,23 +34,7 @@
     assert str(exc.value) == "target must be between low and high"
 
 
-<<<<<<< HEAD
-@pytest.mark.parametrize("start,end", [("24:00", "07:00"), ("23:00", "07:60")])
-def test_validate_profile_rejects_bad_quiet_times(start: Any, end: Any) -> None:
-    data = ProfileSchema(
-        telegramId=1,
-        icr=1.0,
-        cf=1.0,
-        target=5.0,
-        low=4.0,
-        high=7.0,
-        quietStart=start,
-        quietEnd=end,
-    )
-    with pytest.raises(ValueError) as exc:
-        _validate_profile(data)
-    assert str(exc.value) == "invalid quiet time format"
-=======
+
 @pytest.mark.parametrize(
     "field,value",
     [("quietStart", "25:00"), ("quietEnd", "bad")],
@@ -67,4 +51,3 @@
     kwargs[field] = value
     with pytest.raises(ValidationError):
         ProfileSchema(**kwargs)
->>>>>>> af1eeffb
