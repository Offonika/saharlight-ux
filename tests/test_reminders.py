import json
import logging
from collections.abc import Generator
from datetime import datetime, time, timezone, tzinfo
from zoneinfo import ZoneInfo
from unittest.mock import MagicMock
from typing import Any, Callable, cast

import pytest
from fastapi import FastAPI
from fastapi.testclient import TestClient
from sqlalchemy import create_engine
from sqlalchemy.orm import Session, sessionmaker
from sqlalchemy.pool import StaticPool
from telegram import Message, Update, User
from telegram.ext import CallbackContext, Job

import services.api.app.config as config
import services.api.app.diabetes.handlers.reminder_handlers as handlers
import services.api.app.diabetes.handlers.router as router
from services.api.app.diabetes.services.db import (
    Base,
    Reminder,
    ReminderLog,
    User as DbUser,
)
from services.api.app.diabetes.services.repository import commit
from services.api.app.diabetes.utils.helpers import parse_time_interval
from services.api.app.routers.reminders import router as reminders_router
from services.api.app.services import reminders
from services.api.app.telegram_auth import require_tg_user


class DummyMessage:
    def __init__(self, text: str | None = None) -> None:
        self.text: str | None = text
        self.texts: list[str] = []
        self.edited: tuple[str, dict[str, Any]] | None = None
        self.kwargs: list[dict[str, Any]] = []
        self.web_app_data: Any | None = None

    async def reply_text(self, text: str, **kwargs: Any) -> None:
        self.texts.append(text)
        self.kwargs.append(kwargs)

    async def edit_text(self, text: str, **kwargs: Any) -> None:
        self.edited = (text, kwargs)


class DummyCallbackQuery:
    def __init__(self, data: str, message: DummyMessage, id: str = "1") -> None:
        self.data = data
        self.message = message
        self.id = id
        self.answers: list[str | None] = []
        self.edited: tuple[str, dict[str, Any]] | None = None

    async def answer(self, text: str | None = None, **kwargs: Any) -> None:
        self.answers.append(text)

    async def edit_message_text(self, text: str, **kwargs: Any) -> None:
        self.edited = (text, kwargs)


class DummyBot:
    def __init__(self) -> None:
        self.messages: list[tuple[int | str, str, dict[str, Any]]] = []
        self.cb_answers: list[tuple[str, str | None]] = []

    async def send_message(self, chat_id: int | str, text: str, **kwargs: Any) -> None:
        self.messages.append((chat_id, text, kwargs))

    async def answer_callback_query(
        self, callback_query_id: str, text: str | None = None, **kwargs: Any
    ) -> None:
        self.cb_answers.append((callback_query_id, text))


class DummyJob:
    def __init__(
        self,
        callback: Callable[..., Any],
        data: dict[str, Any] | None,
        name: str | None,
        time: Any | None = None,
    ) -> None:
        self.callback: Callable[..., Any] = callback
        self.data: dict[str, Any] | None = data
        self.name: str | None = name
        self.time: Any | None = time
        self.removed: bool = False

    def schedule_removal(self) -> None:
        self.removed = True


class DummyJobQueue:
    def __init__(self) -> None:
        self.jobs: list[DummyJob] = []

    def run_daily(
        self,
        callback: Callable[..., Any],
        time: Any,
        data: dict[str, Any] | None = None,
        name: str | None = None,
    ) -> DummyJob:
        job = DummyJob(callback, data, name, time)
        self.jobs.append(job)
        return job

    def run_repeating(
        self,
        callback: Callable[..., Any],
        interval: Any,
        data: dict[str, Any] | None = None,
        name: str | None = None,
    ) -> DummyJob:
        job = DummyJob(callback, data, name)
        self.jobs.append(job)
        return job

    def run_once(
        self,
        callback: Callable[..., Any],
        when: Any,
        data: dict[str, Any] | None = None,
        name: str | None = None,
    ) -> DummyJob:
        job = DummyJob(callback, data, name)
        self.jobs.append(job)
        return job

    def get_jobs_by_name(self, name: str) -> list[DummyJob]:
        return [j for j in self.jobs if j.name == name]


def make_user(user_id: int) -> MagicMock:
    user = MagicMock(spec=User)
    user.id = user_id
    return user


def make_update(**kwargs: Any) -> MagicMock:
    update = MagicMock(spec=Update)
    for key, value in kwargs.items():
        setattr(update, key, value)
    return update


def make_context(**kwargs: Any) -> MagicMock:
    context = MagicMock(spec=CallbackContext)
    for key, value in kwargs.items():
        setattr(context, key, value)
    return context


def test_schedule_reminder_replaces_existing_job() -> None:
    engine = create_engine("sqlite:///:memory:")
    Base.metadata.create_all(engine)
    TestSession = sessionmaker(bind=engine, autoflush=False, autocommit=False)
    handlers.SessionLocal = TestSession
    with TestSession() as session:
        session.add(DbUser(telegram_id=1, thread_id="t", timezone="Europe/Moscow"))
        session.add(
            Reminder(
                id=1, telegram_id=1, type="sugar", time=time(8, 0), is_enabled=True
            )
        )
        session.commit()
    job_queue = cast(handlers.DefaultJobQueue, DummyJobQueue())
    with TestSession() as session:
        rem = session.get(Reminder, 1)
        assert rem is not None
        handlers.schedule_reminder(rem, job_queue)
        handlers.schedule_reminder(rem, job_queue)
    jobs = list(job_queue.get_jobs_by_name("reminder_1"))
    active_jobs = [j for j in jobs if not j.removed]
    assert len(active_jobs) == 1
    job = active_jobs[0]
    assert job.time is not None
    job_time = cast(datetime, job.time)
    assert job_time.tzinfo is not None
    assert isinstance(job_time.tzinfo, ZoneInfo)
    assert job_time.tzinfo.key == "Europe/Moscow"


def test_schedule_with_next_interval(monkeypatch: pytest.MonkeyPatch) -> None:
    now = datetime(2024, 1, 1, 10, 0)

    class DummyDatetime(datetime):
        @classmethod
        def now(cls, tz: tzinfo | None = None) -> "DummyDatetime":
            result = now
            if tz is not None:
                result = result.replace(tzinfo=tz)
            return cast("DummyDatetime", result)

    monkeypatch.setattr(handlers, "datetime", DummyDatetime)
    user = DbUser(telegram_id=1, thread_id="t", timezone="Europe/Moscow")
    rem = Reminder(
        telegram_id=1, type="sugar", interval_hours=2, is_enabled=True, user=user
    )
    icon, schedule = handlers._schedule_with_next(rem)
    assert icon == "⏱"
    assert schedule == "каждые 2 ч (next 12:00)"


def test_schedule_with_next_invalid_timezone_logs_warning(
    caplog: pytest.LogCaptureFixture,
) -> None:
    user = DbUser(telegram_id=1, thread_id="t", timezone="Invalid/Zone")
    rem = Reminder(
        telegram_id=1, type="sugar", time=time(8, 0), is_enabled=True, user=user
    )
    with caplog.at_level(logging.WARNING):
        icon, schedule = handlers._schedule_with_next(rem)
    assert icon == "⏰"
    assert any("Invalid timezone" in r.message for r in caplog.records)


def test_schedule_reminder_invalid_timezone_logs_warning(
    caplog: pytest.LogCaptureFixture,
) -> None:
    user = DbUser(telegram_id=1, thread_id="t", timezone="Bad/Zone")
    rem = Reminder(
        id=1, telegram_id=1, type="sugar", time=time(8, 0), is_enabled=True, user=user
    )
    job_queue = cast(handlers.DefaultJobQueue, DummyJobQueue())
    with caplog.at_level(logging.WARNING):
        handlers.schedule_reminder(rem, job_queue)
    dummy_queue = cast(DummyJobQueue, job_queue)
    assert dummy_queue.jobs
    job = dummy_queue.jobs[0]
    assert job.time is not None
    job_time = cast(datetime, job.time)
    assert job_time.tzinfo is not None
    assert job_time.tzinfo == timezone.utc
    assert any("Invalid timezone" in r.message for r in caplog.records)


def test_render_reminders_formatting(monkeypatch: pytest.MonkeyPatch) -> None:
    engine = create_engine("sqlite:///:memory:")
    Base.metadata.create_all(engine)
    TestSession = sessionmaker(bind=engine, autoflush=False, autocommit=False)
    monkeypatch.setattr(handlers, "config", config)
    handlers.SessionLocal = TestSession
    monkeypatch.setattr(handlers, "_limit_for", lambda u: 1)
    # Make _describe deterministic and include status icon to test strikethrough
    monkeypatch.setattr(
        handlers,
        "_describe",
        lambda r, u=None: f"{'🔔' if r.is_enabled else '🔕'}title{r.id}",
    )
<<<<<<< HEAD
    monkeypatch.setattr(config.settings, "webapp_url", "https://example.org")
=======
    handlers.settings = settings
    monkeypatch.setattr(settings, "webapp_url", "https://example.org")
>>>>>>> 3d8b9cee
    with TestSession() as session:
        session.add(DbUser(telegram_id=1, thread_id="t"))
        session.add_all(
            [
                Reminder(
                    id=1, telegram_id=1, type="sugar", time=time(8, 0), is_enabled=True
                ),
                Reminder(
                    id=2,
                    telegram_id=1,
                    type="sugar",
                    interval_hours=3,
                    is_enabled=False,
                ),
                Reminder(
                    id=3,
                    telegram_id=1,
                    type="xe_after",
                    minutes_after=15,
                    is_enabled=True,
                ),
            ]
        )
        session.commit()
    with TestSession() as session:
        text, markup = handlers._render_reminders(session, 1)
    assert markup is not None
    header, *rest = text.splitlines()
    assert header == "Ваши напоминания  (2 / 1 🔔) ⚠️"
    assert "⏰ По времени" in text
    assert "⏱ Интервал" in text
    assert "📸 Триггер-фото" in text
    assert "2. <s>🔕title2</s>" in text
    assert markup.inline_keyboard
    assert any(
        btn.web_app is not None and btn.web_app.url.endswith("/ui/reminders")
        for row in markup.inline_keyboard
        for btn in row
    )


def test_render_reminders_no_webapp(monkeypatch: pytest.MonkeyPatch) -> None:
    engine = create_engine("sqlite:///:memory:")
    Base.metadata.create_all(engine)
    TestSession = sessionmaker(bind=engine, autoflush=False, autocommit=False)
    handlers.SessionLocal = TestSession
    monkeypatch.setattr(config.settings, "webapp_url", None)
    with TestSession() as session:
        session.add(DbUser(telegram_id=1, thread_id="t"))
        session.add(
            Reminder(
                id=1, telegram_id=1, type="sugar", time=time(8, 0), is_enabled=True
            )
        )
        session.commit()
    with TestSession() as session:
        text, markup = handlers._render_reminders(session, 1)
    assert markup is not None
    assert "Нажмите кнопку" not in text
    assert len(markup.inline_keyboard) == 1
    first_row = markup.inline_keyboard[0]
    texts = [btn.text for btn in first_row]
    assert texts == ["🗑️", "🔔"]
    assert all(btn.web_app is None for btn in first_row)


def test_render_reminders_no_entries_no_webapp(monkeypatch: pytest.MonkeyPatch) -> None:
    engine = create_engine("sqlite:///:memory:")
    Base.metadata.create_all(engine)
    TestSession = sessionmaker(bind=engine, autoflush=False, autocommit=False)
    handlers.SessionLocal = TestSession
    monkeypatch.setattr(config.settings, "webapp_url", None)
    with TestSession() as session:
        session.add(DbUser(telegram_id=1, thread_id="t"))
        session.commit()
    with TestSession() as session:
        text, markup = handlers._render_reminders(session, 1)
    assert "У вас нет напоминаний" in text
    assert markup is None


@pytest.mark.asyncio
async def test_reminders_list_no_keyboard(monkeypatch: pytest.MonkeyPatch) -> None:
    engine = create_engine("sqlite:///:memory:")
    Base.metadata.create_all(engine)
    TestSession = sessionmaker(bind=engine, autoflush=False, autocommit=False)
    handlers.SessionLocal = TestSession
    monkeypatch.setattr(config.settings, "webapp_url", None)
    with TestSession() as session:
        session.add(DbUser(telegram_id=1, thread_id="t"))
        session.commit()

    captured: dict[str, Any] = {}

    async def fake_reply_text(text: str, **kwargs: Any) -> None:
        captured["text"] = text
        captured["kwargs"] = kwargs

    message = MagicMock(spec=Message)
    message.reply_text = fake_reply_text
    update = make_update(effective_user=make_user(1), message=message)
    context = make_context()
    await handlers.reminders_list(update, context)
    text = captured.get("text")
    assert text is not None
    assert "У вас нет напоминаний" in text
    kwargs = captured.get("kwargs")
    assert kwargs is not None
    assert "reply_markup" not in kwargs


@pytest.mark.asyncio
async def test_reminders_list_keyboard_no_webapp(
    monkeypatch: pytest.MonkeyPatch,
) -> None:
    engine = create_engine("sqlite:///:memory:")
    Base.metadata.create_all(engine)
    TestSession = sessionmaker(bind=engine, autoflush=False, autocommit=False)
    handlers.SessionLocal = TestSession
    monkeypatch.setattr(settings, "webapp_url", None)
    with TestSession() as session:
        session.add(DbUser(telegram_id=1, thread_id="t"))
        session.add(
            Reminder(
                id=1, telegram_id=1, type="sugar", time=time(8, 0), is_enabled=True
            )
        )
        session.commit()

    captured: dict[str, Any] = {}

    async def fake_reply_text(text: str, **kwargs: Any) -> None:
        captured["text"] = text
        captured["kwargs"] = kwargs

    message = MagicMock(spec=Message)
    message.reply_text = fake_reply_text
    update = make_update(effective_user=make_user(1), message=message)
    context = make_context()
    await handlers.reminders_list(update, context)
    kwargs = captured.get("kwargs")
    assert kwargs is not None
    markup = kwargs.get("reply_markup")
    assert markup is not None
    first_row = markup.inline_keyboard[0]
    assert [btn.text for btn in first_row] == ["🗑️", "🔔"]


@pytest.mark.asyncio
async def test_toggle_reminder_cb(monkeypatch: pytest.MonkeyPatch) -> None:
    engine = create_engine("sqlite:///:memory:")
    Base.metadata.create_all(engine)
    TestSession = sessionmaker(bind=engine, autoflush=False, autocommit=False)
    handlers.SessionLocal = TestSession
    handlers.commit = commit

    with TestSession() as session:
        session.add(DbUser(telegram_id=1, thread_id="t"))
        session.add(
            Reminder(
                id=1, telegram_id=1, type="sugar", time=time(8, 0), is_enabled=True
            )
        )
        session.commit()

    job_queue = cast(handlers.DefaultJobQueue, DummyJobQueue())
    with TestSession() as session:
        rem = session.get(Reminder, 1)
        assert rem is not None
        handlers.schedule_reminder(rem, job_queue)

    query = DummyCallbackQuery("rem_toggle:1", DummyMessage())
    update = make_update(callback_query=query, effective_user=make_user(1))
    context = cast(
        CallbackContext[Any, dict[str, Any], dict[str, Any], dict[str, Any]],
        make_context(job_queue=job_queue, user_data={"pending_entry": {}}),
    )
    await handlers.reminder_action_cb(update, context)
    await router.callback_router(update, context)

    with TestSession() as session:
        rem_db = session.get(Reminder, 1)
        assert rem_db is not None
        assert not rem_db.is_enabled
    jobs = list(job_queue.get_jobs_by_name("reminder_1"))
    assert jobs
    job = jobs[0]
    assert job.removed
    assert query.answers
    answer = query.answers[0]
    assert answer == "Готово ✅"
    assert context.user_data is not None
    user_data = context.user_data
    assert "pending_entry" in user_data


@pytest.mark.asyncio
async def test_delete_reminder_cb(monkeypatch: pytest.MonkeyPatch) -> None:
    engine = create_engine("sqlite:///:memory:")
    Base.metadata.create_all(engine)
    TestSession = sessionmaker(bind=engine, autoflush=False, autocommit=False)
    handlers.SessionLocal = TestSession
    handlers.commit = commit

    with TestSession() as session:
        session.add(DbUser(telegram_id=1, thread_id="t"))
        session.add(Reminder(id=1, telegram_id=1, type="sugar", time=time(8, 0)))
        session.commit()

    job_queue = cast(handlers.DefaultJobQueue, DummyJobQueue())
    with TestSession() as session:
        rem = session.get(Reminder, 1)
        assert rem is not None
        handlers.schedule_reminder(rem, job_queue)

    query = DummyCallbackQuery("rem_del:1", DummyMessage())
    update = make_update(callback_query=query, effective_user=make_user(1))
    context = make_context(job_queue=job_queue, user_data={})
    await handlers.reminder_action_cb(update, context)

    with TestSession() as session:
        assert session.query(Reminder).count() == 0
    jobs = list(job_queue.get_jobs_by_name("reminder_1"))
    assert jobs
    job = jobs[0]
    assert job.removed
    assert query.answers
    answer = query.answers[-1]
    assert answer == "Готово ✅"


@pytest.mark.asyncio
async def test_edit_reminder(monkeypatch: pytest.MonkeyPatch) -> None:
    engine = create_engine("sqlite:///:memory:")
    Base.metadata.create_all(engine)
    TestSession = sessionmaker(bind=engine, autoflush=False, autocommit=False)
    handlers.SessionLocal = TestSession
    handlers.commit = commit

    with TestSession() as session:
        session.add(DbUser(telegram_id=1, thread_id="t"))
        session.add(Reminder(id=1, telegram_id=1, type="medicine", time=time(8, 0)))
        session.commit()

    job_queue = cast(handlers.DefaultJobQueue, DummyJobQueue())
    with TestSession() as session:
        rem = session.get(Reminder, 1)
        assert rem is not None
        handlers.schedule_reminder(rem, job_queue)

    msg = DummyMessage()
    web_app_data = MagicMock()
    web_app_data.data = json.dumps({"id": 1, "type": "medicine", "value": "09:00"})
    msg.web_app_data = web_app_data
    update = make_update(effective_message=msg, effective_user=make_user(1))
    context = make_context(job_queue=job_queue)
    await handlers.reminder_webapp_save(update, context)

    with TestSession() as session:
        parsed = parse_time_interval("09:00")
        assert isinstance(parsed, time)
        rem_db = session.get(Reminder, 1)
        assert rem_db is not None
        assert rem_db.time == parsed
    jobs = list(job_queue.get_jobs_by_name("reminder_1"))
    assert len(jobs) == 2
    assert jobs[0].removed is True
    assert jobs[1].removed is False


@pytest.mark.asyncio
async def test_trigger_job_logs(monkeypatch: pytest.MonkeyPatch) -> None:
    engine = create_engine("sqlite:///:memory:")
    Base.metadata.create_all(engine)
    TestSession = sessionmaker(bind=engine, autoflush=False, autocommit=False)
    handlers.SessionLocal = TestSession
    handlers.commit = commit

    with TestSession() as session:
        session.add(DbUser(telegram_id=1, thread_id="t"))
        session.add(Reminder(id=1, telegram_id=1, type="sugar", time=time(23, 0)))
        session.commit()

    job_queue = cast(handlers.DefaultJobQueue, DummyJobQueue())
    with TestSession() as session:
        rem_db = session.get(Reminder, 1)
        assert rem_db is not None
        rem = Reminder(
            id=rem_db.id,
            telegram_id=rem_db.telegram_id,
            type=rem_db.type,
            time=rem_db.time,
        )
    handlers.schedule_reminder(rem, job_queue)
    bot = DummyBot()
    job = MagicMock(spec=Job)
    job.data = {"reminder_id": 1, "chat_id": 1}
    context = make_context(bot=bot, job=job, job_queue=job_queue)
    await handlers.reminder_job(context)
    assert bot.messages
    _, text_msg, kwargs = bot.messages[0]
    assert kwargs is not None
    assert text_msg.startswith("🔔 Замерить сахар")
    reply_markup = kwargs.get("reply_markup")
    assert reply_markup is not None
    assert reply_markup.inline_keyboard
    keyboard = reply_markup.inline_keyboard[0]
    assert len(keyboard) >= 2
    assert keyboard[0].callback_data == "remind_snooze:1"
    assert keyboard[1].callback_data == "remind_cancel:1"
    with TestSession() as session:
        log = session.query(ReminderLog).first()
        assert log is not None
        assert log.action == "trigger"


@pytest.mark.asyncio
async def test_cancel_callback(monkeypatch: pytest.MonkeyPatch) -> None:
    engine = create_engine("sqlite:///:memory:")
    Base.metadata.create_all(engine)
    TestSession = sessionmaker(bind=engine, autoflush=False, autocommit=False)
    handlers.SessionLocal = TestSession
    handlers.commit = commit

    with TestSession() as session:
        session.add(DbUser(telegram_id=1, thread_id="t"))
        session.add(Reminder(id=1, telegram_id=1, type="sugar", time=time(8, 0)))
        session.commit()

    query = DummyCallbackQuery("remind_cancel:1", DummyMessage())
    update = make_update(callback_query=query, effective_user=make_user(1))
    context = make_context(job_queue=DummyJobQueue(), bot=DummyBot())
    await handlers.reminder_callback(update, context)
    assert query.edited is not None
    edited_text, _ = query.edited
    assert edited_text == "❌ Напоминание отменено"
    assert query.answers == [None]
    with TestSession() as session:
        log = session.query(ReminderLog).first()
        assert log is not None
        assert log.action == "remind_cancel"


@pytest.mark.asyncio
async def test_reminder_callback_foreign_rid(monkeypatch: pytest.MonkeyPatch) -> None:
    engine = create_engine("sqlite:///:memory:")
    Base.metadata.create_all(engine)
    TestSession = sessionmaker(bind=engine, autoflush=False, autocommit=False)
    handlers.SessionLocal = TestSession
    handlers.commit = commit

    with TestSession() as session:
        session.add(DbUser(telegram_id=1, thread_id="t"))
        session.add(Reminder(id=1, telegram_id=1, type="sugar", time=time(8, 0)))
        session.commit()

    query = DummyCallbackQuery("remind_cancel:1", DummyMessage())
    update = make_update(callback_query=query, effective_user=make_user(2))
    context = make_context(job_queue=DummyJobQueue(), bot=DummyBot())
    await handlers.reminder_callback(update, context)

    assert query.answers == ["Не найдено"]
    assert query.edited is None
    with TestSession() as session:
        assert session.query(ReminderLog).count() == 0


@pytest.fixture()
def session_factory() -> Generator[sessionmaker[Session], None, None]:
    engine = create_engine(
        "sqlite://",
        connect_args={"check_same_thread": False},
        poolclass=StaticPool,
    )
    Base.metadata.create_all(engine)
    TestSession = sessionmaker(bind=engine, autoflush=False, autocommit=False)
    try:
        yield TestSession
    finally:
        engine.dispose()


@pytest.fixture()
def client(
    monkeypatch: pytest.MonkeyPatch, session_factory: sessionmaker[Session]
) -> Generator[TestClient, None, None]:
    monkeypatch.setattr(reminders, "SessionLocal", session_factory)
    app = FastAPI()
    app.include_router(reminders_router, prefix="/api")
    app.dependency_overrides[require_tg_user] = lambda: {"id": 1}
    with TestClient(app) as test_client:
        yield test_client


def test_empty_returns_200(
    client: TestClient, session_factory: sessionmaker[Session]
) -> None:
    with session_factory() as session:
        session.add(DbUser(telegram_id=1, thread_id="t", timezone="UTC"))
        session.commit()
    resp = client.get("/api/reminders", params={"telegramId": 1})
    assert resp.status_code == 200
    assert resp.json() == []


def test_nonempty_returns_list(
    client: TestClient, session_factory: sessionmaker[Session]
) -> None:
    with session_factory() as session:
        session.add(DbUser(telegram_id=1, thread_id="t", timezone="UTC"))
        session.add(
            Reminder(
                id=1,
                telegram_id=1,
                type="sugar",
                title="Sugar check",
                time=time(8, 0),
                interval_hours=3,
            )
        )
        session.commit()
    resp = client.get("/api/reminders", params={"telegramId": 1})
    assert resp.status_code == 200
    assert resp.json() == [
        {
            "telegramId": 1,
            "id": 1,
            "type": "sugar",
            "title": "Sugar check",
            "time": "08:00",
            "intervalHours": 3,
            "minutesAfter": None,
            "isEnabled": True,
            "orgId": None,
        }
    ]


def test_get_single_reminder(
    client: TestClient, session_factory: sessionmaker[Session]
) -> None:
    with session_factory() as session:
        session.add(DbUser(telegram_id=1, thread_id="t", timezone="UTC"))
        session.add(
            Reminder(
                id=1,
                telegram_id=1,
                type="sugar",
                title="Sugar check",
                time=time(8, 0),
                interval_hours=3,
            )
        )
        session.commit()
    resp = client.get("/api/reminders/1", params={"telegramId": 1})
    assert resp.status_code == 200
    assert resp.json() == {
        "telegramId": 1,
        "id": 1,
        "type": "sugar",
        "title": "Sugar check",
        "time": "08:00",
        "intervalHours": 3,
        "minutesAfter": None,
        "isEnabled": True,
        "orgId": None,
    }


def test_real_404(client: TestClient) -> None:
    fastapi_app = cast(FastAPI, client.app)
    fastapi_app.dependency_overrides[require_tg_user] = lambda: {"id": 2}
    resp = client.get("/api/reminders", params={"telegramId": 2})
    assert resp.status_code == 200
    assert resp.json() == []


def test_get_single_reminder_not_found(
    client: TestClient, session_factory: sessionmaker[Session]
) -> None:
    with session_factory() as session:
        session.add(DbUser(telegram_id=1, thread_id="t", timezone="UTC"))
        session.commit()
    resp = client.get("/api/reminders/1", params={"telegramId": 1})
    assert resp.status_code == 404
    assert resp.json() == {"detail": "reminder not found"}


def test_post_reminder_forbidden(
    client: TestClient, session_factory: sessionmaker[Session]
) -> None:
    with session_factory() as session:
        session.add(DbUser(telegram_id=1, thread_id="t", timezone="UTC"))
        session.commit()
    fastapi_app = cast(FastAPI, client.app)
    fastapi_app.dependency_overrides[require_tg_user] = lambda: {"id": 2}
    resp = client.post(
        "/api/reminders",
        json={"telegramId": 1, "type": "sugar"},
    )
    assert resp.status_code == 403
    assert resp.json() == {"detail": "forbidden"}
    fastapi_app.dependency_overrides[require_tg_user] = lambda: {"id": 1}


def test_patch_reminder_forbidden(
    client: TestClient, session_factory: sessionmaker[Session]
) -> None:
    with session_factory() as session:
        session.add(DbUser(telegram_id=1, thread_id="t", timezone="UTC"))
        session.add(
            Reminder(
                id=1,
                telegram_id=1,
                type="sugar",
                time=time(8, 0),
                is_enabled=True,
            )
        )
        session.commit()
    fastapi_app = cast(FastAPI, client.app)
    fastapi_app.dependency_overrides[require_tg_user] = lambda: {"id": 2}
    resp = client.patch(
        "/api/reminders",
        json={"telegramId": 1, "id": 1, "type": "sugar"},
    )
    assert resp.status_code == 403
    assert resp.json() == {"detail": "forbidden"}
    fastapi_app.dependency_overrides[require_tg_user] = lambda: {"id": 1}<|MERGE_RESOLUTION|>--- conflicted
+++ resolved
@@ -252,12 +252,9 @@
         "_describe",
         lambda r, u=None: f"{'🔔' if r.is_enabled else '🔕'}title{r.id}",
     )
-<<<<<<< HEAD
+
     monkeypatch.setattr(config.settings, "webapp_url", "https://example.org")
-=======
-    handlers.settings = settings
-    monkeypatch.setattr(settings, "webapp_url", "https://example.org")
->>>>>>> 3d8b9cee
+
     with TestSession() as session:
         session.add(DbUser(telegram_id=1, thread_id="t"))
         session.add_all(
