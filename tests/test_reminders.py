import json
import logging
from collections.abc import Generator
from datetime import datetime, time, timedelta, timezone, tzinfo
from zoneinfo import ZoneInfo
from unittest.mock import MagicMock
from typing import Any, Callable, cast

import pytest
from fastapi import FastAPI
from fastapi.testclient import TestClient
from sqlalchemy import create_engine
from sqlalchemy.orm import Session, sessionmaker
from sqlalchemy.pool import StaticPool
from telegram import InlineKeyboardButton, InlineKeyboardMarkup, Message, Update, User
from telegram.ext import CallbackContext, Job, JobQueue

import services.api.app.diabetes.handlers.reminder_handlers as handlers
import services.api.app.diabetes.handlers.router as router
from services.api.app.diabetes.services.db import (
    Base,
    Reminder,
    ReminderLog,
    User as DbUser,
)
from services.api.app.diabetes.services.repository import commit
from services.api.app.diabetes.utils.helpers import parse_time_interval
from services.api.app.routers.reminders import router as reminders_router
from services.api.app.services import reminders
from services.api.app.telegram_auth import require_tg_user


class DummyMessage:
    def __init__(self, text: str | None = None) -> None:
        self.text: str | None = text
        self.texts: list[str] = []
        self.edited: tuple[str, dict[str, Any]] | None = None
        self.kwargs: list[dict[str, Any]] = []
        self.web_app_data: Any | None = None

    async def reply_text(self, text: str, **kwargs: Any) -> None:
        self.texts.append(text)
        self.kwargs.append(kwargs)

    async def edit_text(self, text: str, **kwargs: Any) -> None:
        self.edited = (text, kwargs)


class DummyCallbackQuery:
    def __init__(self, data: str, message: DummyMessage, id: str = "1") -> None:
        self.data = data
        self.message = message
        self.id = id
        self.answers: list[str | None] = []
        self.edited: tuple[str, dict[str, Any]] | None = None

    async def answer(self, text: str | None = None, **kwargs: Any) -> None:
        self.answers.append(text)

    async def edit_message_text(self, text: str, **kwargs: Any) -> None:
        self.edited = (text, kwargs)


class DummyBot:
    def __init__(self) -> None:
        self.messages: list[tuple[int | str, str, dict[str, Any]]] = []
        self.cb_answers: list[tuple[str, str | None]] = []

    async def send_message(self, chat_id: int | str, text: str, **kwargs: Any) -> None:
        self.messages.append((chat_id, text, kwargs))

    async def answer_callback_query(
        self, callback_query_id: str, text: str | None = None, **kwargs: Any
    ) -> None:
        self.cb_answers.append((callback_query_id, text))


class DummyJob:
    def __init__(
        self,
        callback: Callable[..., Any],
        data: dict[str, Any] | None,
        name: str | None,
        time: Any | None = None,
    ) -> None:
        self.callback: Callable[..., Any] = callback
        self.data: dict[str, Any] | None = data
        self.name: str | None = name
        self.time: Any | None = time
        self.removed: bool = False

    def schedule_removal(self) -> None:
        self.removed = True


class DummyJobQueue:
    def __init__(self) -> None:
        self.jobs: list[DummyJob] = []

    def run_daily(
        self,
        callback: Callable[..., Any],
        time: Any,
        data: dict[str, Any] | None = None,
        name: str | None = None,
    ) -> DummyJob:
        job = DummyJob(callback, data, name, time)
        self.jobs.append(job)
        return job

    def run_repeating(
        self,
        callback: Callable[..., Any],
        interval: Any,
        data: dict[str, Any] | None = None,
        name: str | None = None,
    ) -> DummyJob:
        job = DummyJob(callback, data, name)
        self.jobs.append(job)
        return job

    def run_once(
        self,
        callback: Callable[..., Any],
        when: Any,
        data: dict[str, Any] | None = None,
        name: str | None = None,
    ) -> DummyJob:
        job = DummyJob(callback, data, name)
        self.jobs.append(job)
        return job

    def get_jobs_by_name(self, name: str) -> list[DummyJob]:
        return [j for j in self.jobs if j.name == name]


def make_user(user_id: int) -> MagicMock:
    user = MagicMock(spec=User)
    user.id = user_id
    return user


def make_update(**kwargs: Any) -> MagicMock:
    update = MagicMock(spec=Update)
    for key, value in kwargs.items():
        setattr(update, key, value)
    return update


def make_context(**kwargs: Any) -> MagicMock:
    context = MagicMock(spec=CallbackContext)
    for key, value in kwargs.items():
        setattr(context, key, value)
    return context


def test_schedule_reminder_replaces_existing_job() -> None:
    engine = create_engine("sqlite:///:memory:")
    Base.metadata.create_all(engine)
    TestSession = sessionmaker(bind=engine, autoflush=False, autocommit=False)
    handlers.SessionLocal = TestSession
    with TestSession() as session:
        session.add(DbUser(telegram_id=1, thread_id="t", timezone="Europe/Moscow"))
        session.add(
            Reminder(
                id=1, telegram_id=1, type="sugar", time=time(8, 0), is_enabled=True
            )
        )
        session.commit()
    job_queue = cast(handlers.DefaultJobQueue, DummyJobQueue())
    with TestSession() as session:
        rem = session.get(Reminder, 1)
        assert rem is not None
        handlers.schedule_reminder(rem, job_queue)
        handlers.schedule_reminder(rem, job_queue)
    jobs = list(job_queue.get_jobs_by_name("reminder_1"))
    active_jobs = [j for j in jobs if not j.removed]
    assert len(active_jobs) == 1
    job = active_jobs[0]
    assert job.time is not None
    job_time = cast(datetime, job.time)
    assert job_time.tzinfo is not None
    assert isinstance(job_time.tzinfo, ZoneInfo)
    assert job_time.tzinfo.key == "Europe/Moscow"


def test_schedule_with_next_interval(monkeypatch: pytest.MonkeyPatch) -> None:
    now = datetime(2024, 1, 1, 10, 0)

    class DummyDatetime(datetime):
        @classmethod
        def now(cls, tz: tzinfo | None = None) -> "DummyDatetime":
            result = now
            if tz is not None:
                result = result.replace(tzinfo=tz)
            return cast("DummyDatetime", result)

    monkeypatch.setattr(handlers, "datetime", DummyDatetime)
    user = DbUser(telegram_id=1, thread_id="t", timezone="Europe/Moscow")
    rem = Reminder(
        telegram_id=1, type="sugar", interval_hours=2, is_enabled=True, user=user
    )
    icon, schedule = handlers._schedule_with_next(rem)
    assert icon == "⏱"
    assert schedule == "каждые 2 ч (next 12:00)"


def test_schedule_with_next_invalid_timezone_logs_warning(
    caplog: pytest.LogCaptureFixture,
) -> None:
    user = DbUser(telegram_id=1, thread_id="t", timezone="Invalid/Zone")
    rem = Reminder(
        telegram_id=1, type="sugar", time=time(8, 0), is_enabled=True, user=user
    )
    with caplog.at_level(logging.WARNING):
        icon, schedule = handlers._schedule_with_next(rem)
    assert icon == "⏰"
    assert any("Invalid timezone" in r.message for r in caplog.records)


def test_schedule_reminder_invalid_timezone_logs_warning(
    caplog: pytest.LogCaptureFixture,
) -> None:
    user = DbUser(telegram_id=1, thread_id="t", timezone="Bad/Zone")
    rem = Reminder(
        id=1, telegram_id=1, type="sugar", time=time(8, 0), is_enabled=True, user=user
    )
    job_queue = cast(handlers.DefaultJobQueue, DummyJobQueue())
    with caplog.at_level(logging.WARNING):
        handlers.schedule_reminder(rem, job_queue)
    dummy_queue = cast(DummyJobQueue, job_queue)
    assert dummy_queue.jobs
    job = dummy_queue.jobs[0]
    assert job.time is not None
    job_time = cast(datetime, job.time)
    assert job_time.tzinfo is not None
    assert job_time.tzinfo == timezone.utc
    assert any("Invalid timezone" in r.message for r in caplog.records)


def test_render_reminders_formatting(monkeypatch: pytest.MonkeyPatch) -> None:
    engine = create_engine("sqlite:///:memory:")
    Base.metadata.create_all(engine)
    TestSession = sessionmaker(bind=engine, autoflush=False, autocommit=False)
    handlers.SessionLocal = TestSession
    monkeypatch.setenv("WEBAPP_URL", "https://example.org")
    monkeypatch.setattr(handlers, "_limit_for", lambda u: 1)
    # Make _describe deterministic and include status icon to test strikethrough
    monkeypatch.setattr(
        handlers,
        "_describe",
        lambda r, u=None: f"{'🔔' if r.is_enabled else '🔕'}title{r.id}",
    )

    with TestSession() as session:
        session.add(DbUser(telegram_id=1, thread_id="t"))
        session.add_all(
            [
                Reminder(
                    id=1, telegram_id=1, type="sugar", time=time(8, 0), is_enabled=True
                ),
                Reminder(
                    id=2,
                    telegram_id=1,
                    type="sugar",
                    interval_hours=3,
                    is_enabled=False,
                ),
                Reminder(
                    id=3,
                    telegram_id=1,
                    type="xe_after",
                    minutes_after=15,
                    is_enabled=True,
                ),
            ]
        )
        session.commit()
    with TestSession() as session:
        text, markup = handlers._render_reminders(session, 1)
    assert markup is not None
    header, *rest = text.splitlines()
    assert header == "Ваши напоминания  (2 / 1 🔔) ⚠️"
    assert "⏰ По времени" in text
    assert "⏱ Интервал" in text
    assert "📸 Триггер-фото" in text
    assert "2. <s>🔕title2</s>" in text
    assert markup.inline_keyboard
    add_btn = next(btn for row in markup.inline_keyboard for btn in row if btn.text == "➕ Добавить")
    assert add_btn.web_app is not None
    assert add_btn.web_app.url.endswith("/reminders/new")


def test_render_reminders_no_webapp(monkeypatch: pytest.MonkeyPatch) -> None:
    engine = create_engine("sqlite:///:memory:")
    Base.metadata.create_all(engine)
    TestSession = sessionmaker(bind=engine, autoflush=False, autocommit=False)
    handlers.SessionLocal = TestSession
    monkeypatch.delenv("WEBAPP_URL", raising=False)
    with TestSession() as session:
        session.add(DbUser(telegram_id=1, thread_id="t"))
        session.add(
            Reminder(
                id=1, telegram_id=1, type="sugar", time=time(8, 0), is_enabled=True
            )
        )
        session.commit()
    with TestSession() as session:
        text, markup = handlers._render_reminders(session, 1)
    assert markup is not None
    assert "Нажмите кнопку" not in text
    assert len(markup.inline_keyboard) == 1
    first_row = markup.inline_keyboard[0]
    texts = [btn.text for btn in first_row]
    assert texts == ["🗑️", "🔔"]
    assert all(btn.web_app is None for btn in first_row)


def test_render_reminders_no_entries_no_webapp(monkeypatch: pytest.MonkeyPatch) -> None:
    engine = create_engine("sqlite:///:memory:")
    Base.metadata.create_all(engine)
    TestSession = sessionmaker(bind=engine, autoflush=False, autocommit=False)
    handlers.SessionLocal = TestSession
    monkeypatch.delenv("WEBAPP_URL", raising=False)
    with TestSession() as session:
        session.add(DbUser(telegram_id=1, thread_id="t"))
        session.commit()
    with TestSession() as session:
        text, markup = handlers._render_reminders(session, 1)
    assert "У вас нет напоминаний" in text
    assert markup is None


@pytest.mark.asyncio
@pytest.mark.parametrize(
    "keyboard",
    [InlineKeyboardMarkup([[InlineKeyboardButton("ok", callback_data="1")]]), None],
)
async def test_reminders_list_renders_output(
    monkeypatch: pytest.MonkeyPatch, keyboard: InlineKeyboardMarkup | None
) -> None:
    monkeypatch.setattr(handlers, "run_db", None)

    session_obj = object()

    class DummySessionCtx:
        def __enter__(self) -> object:
            return session_obj

        def __exit__(self, exc_type: Any, exc: Any, tb: Any) -> None:
            return None

    monkeypatch.setattr(handlers, "SessionLocal", lambda: DummySessionCtx())

    def fake_render(
        session: Session, user_id: int
    ) -> tuple[str, InlineKeyboardMarkup | None]:
        assert session is session_obj
        assert user_id == 1
        return "rendered", keyboard

    monkeypatch.setattr(handlers, "_render_reminders", fake_render)

    captured: dict[str, Any] = {}

    async def fake_reply_text(text: str, **kwargs: Any) -> None:
        captured["text"] = text
        captured["kwargs"] = kwargs

    message = MagicMock(spec=Message)
    message.reply_text = fake_reply_text
    update = make_update(effective_user=make_user(1), message=message)
    context = make_context()

    await handlers.reminders_list(update, context)

    assert captured["text"] == "rendered"
    kwargs = captured["kwargs"]
    assert kwargs.get("parse_mode") == "HTML"
    if keyboard is not None:
        assert kwargs.get("reply_markup") is keyboard
    else:
        assert "reply_markup" not in kwargs


@pytest.mark.asyncio
async def test_toggle_reminder_cb(monkeypatch: pytest.MonkeyPatch) -> None:
    engine = create_engine("sqlite:///:memory:")
    Base.metadata.create_all(engine)
    TestSession = sessionmaker(bind=engine, autoflush=False, autocommit=False)
    handlers.SessionLocal = TestSession
    handlers.commit = commit

    with TestSession() as session:
        session.add(DbUser(telegram_id=1, thread_id="t"))
        session.add(
            Reminder(
                id=1, telegram_id=1, type="sugar", time=time(8, 0), is_enabled=True
            )
        )
        session.commit()

    job_queue = cast(handlers.DefaultJobQueue, DummyJobQueue())
    with TestSession() as session:
        rem = session.get(Reminder, 1)
        assert rem is not None
        handlers.schedule_reminder(rem, job_queue)

    query = DummyCallbackQuery("rem_toggle:1", DummyMessage())
    update = make_update(callback_query=query, effective_user=make_user(1))
    context = cast(
        CallbackContext[Any, dict[str, Any], dict[str, Any], dict[str, Any]],
        make_context(job_queue=job_queue, user_data={"pending_entry": {}}),
    )
    await handlers.reminder_action_cb(update, context)
    await router.callback_router(update, context)

    with TestSession() as session:
        rem_db = session.get(Reminder, 1)
        assert rem_db is not None
        assert not rem_db.is_enabled
    jobs = list(job_queue.get_jobs_by_name("reminder_1"))
    assert jobs
    job = jobs[0]
    assert job.removed
    assert query.answers
    answer = query.answers[0]
    assert answer == "Готово ✅"
    assert context.user_data is not None
    user_data = context.user_data
    assert "pending_entry" in user_data


@pytest.mark.asyncio
async def test_delete_reminder_cb(monkeypatch: pytest.MonkeyPatch) -> None:
    engine = create_engine("sqlite:///:memory:")
    Base.metadata.create_all(engine)
    TestSession = sessionmaker(bind=engine, autoflush=False, autocommit=False)
    handlers.SessionLocal = TestSession
    handlers.commit = commit

    with TestSession() as session:
        session.add(DbUser(telegram_id=1, thread_id="t"))
        session.add(Reminder(id=1, telegram_id=1, type="sugar", time=time(8, 0)))
        session.commit()

    job_queue = cast(handlers.DefaultJobQueue, DummyJobQueue())
    with TestSession() as session:
        rem = session.get(Reminder, 1)
        assert rem is not None
        handlers.schedule_reminder(rem, job_queue)

    query = DummyCallbackQuery("rem_del:1", DummyMessage())
    update = make_update(callback_query=query, effective_user=make_user(1))
    context = make_context(job_queue=job_queue, user_data={})
    await handlers.reminder_action_cb(update, context)

    with TestSession() as session:
        assert session.query(Reminder).count() == 0
    jobs = list(job_queue.get_jobs_by_name("reminder_1"))
    assert jobs
    job = jobs[0]
    assert job.removed
    assert query.answers
    answer = query.answers[-1]
    assert answer == "Готово ✅"


@pytest.mark.asyncio
async def test_edit_reminder(monkeypatch: pytest.MonkeyPatch) -> None:
    engine = create_engine("sqlite:///:memory:")
    Base.metadata.create_all(engine)
    TestSession = sessionmaker(bind=engine, autoflush=False, autocommit=False)
    handlers.SessionLocal = TestSession
    handlers.commit = commit

    with TestSession() as session:
        session.add(DbUser(telegram_id=1, thread_id="t"))
        session.add(Reminder(id=1, telegram_id=1, type="medicine", time=time(8, 0)))
        session.commit()

    job_queue = cast(handlers.DefaultJobQueue, DummyJobQueue())
    with TestSession() as session:
        rem = session.get(Reminder, 1)
        assert rem is not None
        handlers.schedule_reminder(rem, job_queue)

    msg = DummyMessage()
    web_app_data = MagicMock()
    web_app_data.data = json.dumps({"id": 1, "type": "medicine", "value": "09:00"})
    msg.web_app_data = web_app_data
    update = make_update(effective_message=msg, effective_user=make_user(1))
    context = make_context(job_queue=job_queue)
    await handlers.reminder_webapp_save(update, context)

    with TestSession() as session:
        parsed = parse_time_interval("09:00")
        assert isinstance(parsed, time)
        rem_db = session.get(Reminder, 1)
        assert rem_db is not None
        assert rem_db.time == parsed
    jobs = list(job_queue.get_jobs_by_name("reminder_1"))
    assert len(jobs) == 2
    assert jobs[0].removed is True
    assert jobs[1].removed is False


@pytest.mark.asyncio
async def test_trigger_job_logs(monkeypatch: pytest.MonkeyPatch) -> None:
    engine = create_engine("sqlite:///:memory:")
    Base.metadata.create_all(engine)
    TestSession = sessionmaker(bind=engine, autoflush=False, autocommit=False)
    handlers.SessionLocal = TestSession
    handlers.commit = commit

    with TestSession() as session:
        session.add(DbUser(telegram_id=1, thread_id="t"))
        session.add(Reminder(id=1, telegram_id=1, type="sugar", time=time(23, 0)))
        session.commit()

    job_queue = cast(handlers.DefaultJobQueue, DummyJobQueue())
    with TestSession() as session:
        rem_db = session.get(Reminder, 1)
        assert rem_db is not None
        rem = Reminder(
            id=rem_db.id,
            telegram_id=rem_db.telegram_id,
            type=rem_db.type,
            time=rem_db.time,
        )
    handlers.schedule_reminder(rem, job_queue)
    bot = DummyBot()
    job = MagicMock(spec=Job)
    job.data = {"reminder_id": 1, "chat_id": 1}
    context = make_context(bot=bot, job=job, job_queue=job_queue)
    await handlers.reminder_job(context)
    assert bot.messages
    _, text_msg, kwargs = bot.messages[0]
    assert kwargs is not None
    assert text_msg.startswith("🔔 Замерить сахар")
    reply_markup = kwargs.get("reply_markup")
    assert reply_markup is not None
    assert reply_markup.inline_keyboard
<<<<<<< HEAD
    buttons = [b for row in reply_markup.inline_keyboard for b in row]
    datas = {b.callback_data for b in buttons}
    assert "remind_snooze:1:10" in datas
    assert "remind_snooze:1:15" in datas
    assert "remind_snooze:1:30" in datas
    assert "remind_snooze:1:60" in datas
    assert "remind_cancel:1" in datas
=======
    keyboard = reply_markup.inline_keyboard[0]
    assert len(keyboard) >= 2
    assert keyboard[0].callback_data == "remind_snooze:1:10"
    assert keyboard[1].callback_data == "remind_cancel:1"
>>>>>>> 05fa2e9d
    with TestSession() as session:
        log = session.query(ReminderLog).first()
        assert log is not None
        assert log.action == "trigger"


@pytest.mark.asyncio
async def test_snooze_callback(monkeypatch: pytest.MonkeyPatch) -> None:
    engine = create_engine("sqlite:///:memory:")
    Base.metadata.create_all(engine)
    TestSession = sessionmaker(bind=engine, autoflush=False, autocommit=False)
    handlers.SessionLocal = TestSession
    handlers.commit = commit

    with TestSession() as session:
        session.add(DbUser(telegram_id=1, thread_id="t"))
        session.add(Reminder(id=1, telegram_id=1, type="sugar", time=time(8, 0)))
        session.commit()

    query = DummyCallbackQuery("remind_snooze:1:15", DummyMessage())
    update = make_update(callback_query=query, effective_user=make_user(1))
    job_queue = MagicMock(spec=JobQueue)
    context = make_context(job_queue=job_queue, bot=DummyBot())
    await handlers.reminder_callback(update, context)
    job_queue.run_once.assert_called_once()
    _, kwargs = job_queue.run_once.call_args
    assert kwargs["when"] == timedelta(minutes=15)
    assert kwargs["data"] == {"reminder_id": 1, "chat_id": 1}
    assert kwargs["name"] == "reminder_1"
    assert query.edited is not None
    edited_text, _ = query.edited
    assert edited_text == "⏰ Отложено на 15 минут"
    assert query.answers == [None]
    with TestSession() as session:
        log = session.query(ReminderLog).first()
        assert log is not None
        assert log.action == "remind_snooze:15"


@pytest.mark.asyncio
async def test_cancel_callback(monkeypatch: pytest.MonkeyPatch) -> None:
    engine = create_engine("sqlite:///:memory:")
    Base.metadata.create_all(engine)
    TestSession = sessionmaker(bind=engine, autoflush=False, autocommit=False)
    handlers.SessionLocal = TestSession
    handlers.commit = commit

    with TestSession() as session:
        session.add(DbUser(telegram_id=1, thread_id="t"))
        session.add(Reminder(id=1, telegram_id=1, type="sugar", time=time(8, 0)))
        session.commit()

    query = DummyCallbackQuery("remind_cancel:1", DummyMessage())
    update = make_update(callback_query=query, effective_user=make_user(1))
    context = make_context(job_queue=DummyJobQueue(), bot=DummyBot())
    await handlers.reminder_callback(update, context)
    assert query.edited is not None
    edited_text, _ = query.edited
    assert edited_text == "❌ Напоминание отменено"
    assert query.answers == [None]
    with TestSession() as session:
        log = session.query(ReminderLog).first()
        assert log is not None
        assert log.action == "remind_cancel"


@pytest.mark.asyncio
async def test_snooze_callback(monkeypatch: pytest.MonkeyPatch) -> None:
    engine = create_engine("sqlite:///:memory:")
    Base.metadata.create_all(engine)
    TestSession = sessionmaker(bind=engine, autoflush=False, autocommit=False)
    handlers.SessionLocal = TestSession
    handlers.commit = commit

    with TestSession() as session:
        session.add(DbUser(telegram_id=1, thread_id="t"))
        session.add(Reminder(id=1, telegram_id=1, type="sugar", time=time(8, 0)))
        session.commit()

    query = DummyCallbackQuery("remind_snooze:1:15", DummyMessage())
    job_queue = MagicMock(spec=DummyJobQueue)
    context = make_context(job_queue=job_queue)
    update = make_update(callback_query=query, effective_user=make_user(1))
    await handlers.reminder_callback(update, context)

    job_queue.run_once.assert_called_once()
    _, kwargs = job_queue.run_once.call_args
    assert kwargs["when"] == timedelta(minutes=15)
    assert kwargs["data"] == {"reminder_id": 1, "chat_id": 1}
    assert kwargs["name"] == "reminder_1"
    assert query.edited is not None
    edited_text, _ = query.edited
    assert edited_text == "⏰ Отложено на 15 минут"
    assert query.answers == [None]
    with TestSession() as session:
        log = session.query(ReminderLog).first()
        assert log is not None
        assert log.action == "remind_snooze"


@pytest.mark.asyncio
async def test_reminder_callback_foreign_rid(monkeypatch: pytest.MonkeyPatch) -> None:
    engine = create_engine("sqlite:///:memory:")
    Base.metadata.create_all(engine)
    TestSession = sessionmaker(bind=engine, autoflush=False, autocommit=False)
    handlers.SessionLocal = TestSession
    handlers.commit = commit

    with TestSession() as session:
        session.add(DbUser(telegram_id=1, thread_id="t"))
        session.add(Reminder(id=1, telegram_id=1, type="sugar", time=time(8, 0)))
        session.commit()

    query = DummyCallbackQuery("remind_cancel:1", DummyMessage())
    update = make_update(callback_query=query, effective_user=make_user(2))
    context = make_context(job_queue=DummyJobQueue(), bot=DummyBot())
    await handlers.reminder_callback(update, context)

    assert query.answers == ["Не найдено"]
    assert query.edited is None
    with TestSession() as session:
        assert session.query(ReminderLog).count() == 0


@pytest.fixture()
def session_factory() -> Generator[sessionmaker[Session], None, None]:
    engine = create_engine(
        "sqlite://",
        connect_args={"check_same_thread": False},
        poolclass=StaticPool,
    )
    Base.metadata.create_all(engine)
    TestSession = sessionmaker(bind=engine, autoflush=False, autocommit=False)
    try:
        yield TestSession
    finally:
        engine.dispose()


@pytest.fixture()
def client(
    monkeypatch: pytest.MonkeyPatch, session_factory: sessionmaker[Session]
) -> Generator[TestClient, None, None]:
    monkeypatch.setattr(reminders, "SessionLocal", session_factory)
    app = FastAPI()
    app.include_router(reminders_router, prefix="/api")
    app.dependency_overrides[require_tg_user] = lambda: {"id": 1}
    with TestClient(app) as test_client:
        yield test_client


def test_empty_returns_200(
    client: TestClient, session_factory: sessionmaker[Session]
) -> None:
    with session_factory() as session:
        session.add(DbUser(telegram_id=1, thread_id="t", timezone="UTC"))
        session.commit()
    resp = client.get("/api/reminders", params={"telegramId": 1})
    assert resp.status_code == 200
    assert resp.json() == []


def test_nonempty_returns_list(
    client: TestClient, session_factory: sessionmaker[Session]
) -> None:
    with session_factory() as session:
        session.add(DbUser(telegram_id=1, thread_id="t", timezone="UTC"))
        session.add(
            Reminder(
                id=1,
                telegram_id=1,
                type="sugar",
                title="Sugar check",
                time=time(8, 0),
                interval_hours=3,
            )
        )
        session.commit()
    resp = client.get("/api/reminders", params={"telegramId": 1})
    assert resp.status_code == 200
    assert resp.json() == [
        {
            "telegramId": 1,
            "id": 1,
            "type": "sugar",
            "title": "Sugar check",
            "time": "08:00",
            "intervalHours": 3,
            "minutesAfter": None,
            "isEnabled": True,
            "orgId": None,
            "lastFiredAt": None,
            "fires7d": 0,
        }
    ]


def test_get_single_reminder(
    client: TestClient, session_factory: sessionmaker[Session]
) -> None:
    with session_factory() as session:
        session.add(DbUser(telegram_id=1, thread_id="t", timezone="UTC"))
        session.add(
            Reminder(
                id=1,
                telegram_id=1,
                type="sugar",
                title="Sugar check",
                time=time(8, 0),
                interval_hours=3,
            )
        )
        session.commit()
    resp = client.get("/api/reminders/1", params={"telegramId": 1})
    assert resp.status_code == 200
    assert resp.json() == {
        "telegramId": 1,
        "id": 1,
        "type": "sugar",
        "title": "Sugar check",
        "time": "08:00",
        "intervalHours": 3,
        "minutesAfter": None,
        "isEnabled": True,
        "orgId": None,
        "lastFiredAt": None,
        "fires7d": 0,
    }


def test_real_404(client: TestClient) -> None:
    fastapi_app = cast(FastAPI, client.app)
    fastapi_app.dependency_overrides[require_tg_user] = lambda: {"id": 2}
    resp = client.get("/api/reminders", params={"telegramId": 2})
    assert resp.status_code == 200
    assert resp.json() == []


def test_get_single_reminder_not_found(
    client: TestClient, session_factory: sessionmaker[Session]
) -> None:
    with session_factory() as session:
        session.add(DbUser(telegram_id=1, thread_id="t", timezone="UTC"))
        session.commit()
    resp = client.get("/api/reminders/1", params={"telegramId": 1})
    assert resp.status_code == 404
    assert resp.json() == {"detail": "reminder not found"}


def test_post_reminder_forbidden(
    client: TestClient, session_factory: sessionmaker[Session]
) -> None:
    with session_factory() as session:
        session.add(DbUser(telegram_id=1, thread_id="t", timezone="UTC"))
        session.commit()
    fastapi_app = cast(FastAPI, client.app)
    fastapi_app.dependency_overrides[require_tg_user] = lambda: {"id": 2}
    resp = client.post(
        "/api/reminders",
        json={"telegramId": 1, "type": "sugar"},
    )
    assert resp.status_code == 403
    assert resp.json() == {"detail": "forbidden"}
    fastapi_app.dependency_overrides[require_tg_user] = lambda: {"id": 1}


def test_patch_reminder_forbidden(
    client: TestClient, session_factory: sessionmaker[Session]
) -> None:
    with session_factory() as session:
        session.add(DbUser(telegram_id=1, thread_id="t", timezone="UTC"))
        session.add(
            Reminder(
                id=1,
                telegram_id=1,
                type="sugar",
                time=time(8, 0),
                is_enabled=True,
            )
        )
        session.commit()
    fastapi_app = cast(FastAPI, client.app)
    fastapi_app.dependency_overrides[require_tg_user] = lambda: {"id": 2}
    resp = client.patch(
        "/api/reminders",
        json={"telegramId": 1, "id": 1, "type": "sugar"},
    )
    assert resp.status_code == 403
    assert resp.json() == {"detail": "forbidden"}
    fastapi_app.dependency_overrides[require_tg_user] = lambda: {"id": 1}<|MERGE_RESOLUTION|>--- conflicted
+++ resolved
@@ -541,20 +541,12 @@
     reply_markup = kwargs.get("reply_markup")
     assert reply_markup is not None
     assert reply_markup.inline_keyboard
-<<<<<<< HEAD
-    buttons = [b for row in reply_markup.inline_keyboard for b in row]
-    datas = {b.callback_data for b in buttons}
-    assert "remind_snooze:1:10" in datas
-    assert "remind_snooze:1:15" in datas
-    assert "remind_snooze:1:30" in datas
-    assert "remind_snooze:1:60" in datas
-    assert "remind_cancel:1" in datas
-=======
+
     keyboard = reply_markup.inline_keyboard[0]
     assert len(keyboard) >= 2
     assert keyboard[0].callback_data == "remind_snooze:1:10"
     assert keyboard[1].callback_data == "remind_cancel:1"
->>>>>>> 05fa2e9d
+
     with TestSession() as session:
         log = session.query(ReminderLog).first()
         assert log is not None
