--- conflicted
+++ resolved
@@ -783,22 +783,11 @@
     assert resp.json() == []
 
 
-<<<<<<< HEAD
-def test_webapp_snooze_param(client: TestClient, session_factory: sessionmaker[Session]) -> None:
-    with session_factory() as session:
-        session.add(DbUser(telegram_id=1, thread_id="t", timezone="UTC"))
-        session.commit()
-    resp = client.get("/api/reminders", params={"telegramId": 1, "snooze": 10})
-    assert resp.status_code == 200
-    assert resp.json() == []
-
-
-def test_nonempty_returns_list(client: TestClient, session_factory: sessionmaker[Session]) -> None:
-=======
+
 def test_nonempty_returns_list(
     client: TestClient, session_factory: sessionmaker[Session]
 ) -> None:
->>>>>>> 58d4b34c
+
     with session_factory() as session:
         session.add(DbUser(telegram_id=1, thread_id="t", timezone="UTC"))
         session.add(
