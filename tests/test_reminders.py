--- conflicted
+++ resolved
@@ -252,18 +252,13 @@
         "_describe",
         lambda r, u=None: f"{'🔔' if r.is_enabled else '🔕'}title{r.id}",
     )
-<<<<<<< HEAD
+
     monkeypatch.setenv("WEBAPP_URL", "https://example.org")
     import importlib
 
     importlib.reload(config)
     importlib.reload(handlers)
-=======
-
-    monkeypatch.setattr(handlers, "settings", settings)
-
-    monkeypatch.setattr(settings, "webapp_url", "https://example.org")
->>>>>>> bfa9582f
+
     with TestSession() as session:
         session.add(DbUser(telegram_id=1, thread_id="t"))
         session.add_all(
