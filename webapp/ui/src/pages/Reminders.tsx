import { useState, useEffect } from 'react';
import { useNavigate } from 'react-router-dom';
import { Plus, Clock, Edit2, Trash2, Bell } from 'lucide-react';
import { MedicalHeader } from '@/components/MedicalHeader';
import { useToast } from '@/hooks/use-toast';
import ReminderForm, { ReminderFormValues } from '@/components/ReminderForm';
import { createReminder, updateReminder, getReminders } from '@/api/reminders';
import MedicalButton from '@/components/MedicalButton';
import { cn } from '@/lib/utils';

interface Reminder {
  id: number;
  type: 'sugar' | 'insulin' | 'meal' | 'medicine';
  title: string;
  time: string;
  active: boolean;
  interval?: number;
}

const reminderTypes = {
  sugar: { label: 'Измерение сахара', icon: '🩸', color: 'medical-error' },
  insulin: { label: 'Инсулин', icon: '💉', color: 'medical-blue' },
  meal: { label: 'Приём пищи', icon: '🍽️', color: 'medical-success' },
  medicine: { label: 'Лекарства', icon: '💊', color: 'medical-teal' }
};

interface ReminderItemProps {
  reminder: Reminder;
  index: number;
  onToggle: (id: number) => void;
  onEdit: (reminder: Reminder) => void;
  onDelete: (id: number) => void;
}

const ReminderItem = ({
  reminder,
  index,
  onToggle,
  onEdit,
  onDelete
}: ReminderItemProps) => {
  const typeInfo = reminderTypes[reminder.type];
  return (
    <div
      className={cn('rem-card', !reminder.active && 'opacity-60')}
      style={{ animationDelay: `${index * 100}ms` }}
    >
      <div className="flex items-center justify-between">
        <div className="rem-main">
          <div
            className={cn(
              'w-10 h-10 rounded-lg flex items-center justify-center',
              typeInfo.color === 'medical-error'
                ? 'bg-medical-error/10'
                : typeInfo.color === 'medical-blue'
                  ? 'bg-medical-blue/10'
                  : typeInfo.color === 'medical-success'
                    ? 'bg-medical-success/10'
                    : 'bg-medical-teal/10'
            )}
          >
            <span className="text-lg">{typeInfo.icon}</span>
          </div>
          <div className="flex-1 min-w-0">
            <h3 className="rem-title font-medium text-foreground">
              {reminder.title}
            </h3>
            <div className="flex items-center gap-2 text-sm text-muted-foreground mt-1">
              <Clock className="w-3 h-3" />
              <span className="badge">{reminder.time}</span>
              <span className="badge badge-tonal">{typeInfo.label}</span>
            </div>
          </div>
        </div>
        <div className="rem-actions">
          <button
            type="button"
            className={cn(
              'icon-btn',
              reminder.active
                ? 'bg-success/10 text-success'
                : 'bg-secondary text-muted-foreground'
            )}
            onClick={() => onToggle(reminder.id)}
            aria-label={
              reminder.active
                ? 'Отключить напоминание'
                : 'Включить напоминание'
            }
          >
            <Bell className="w-4 h-4" />
          </button>
          <button
            type="button"
            className="icon-btn"
            onClick={() => onEdit(reminder)}
            aria-label="Редактировать"
          >
            <Edit2 className="w-4 h-4" />
          </button>
          <button
            type="button"
            className="icon-btn"
            onClick={() => onDelete(reminder.id)}
            aria-label="Удалить"
          >
            <Trash2 className="w-4 h-4" />
          </button>
        </div>
      </div>
    </div>
  );
};

const Reminders = () => {
  const navigate = useNavigate();
  const { toast } = useToast();

<<<<<<< HEAD
  const [reminders, setReminders] = useState<Reminder[]>([]);
  const [loading, setLoading] = useState(true);
  const [error, setError] = useState<string | null>(null);

  useEffect(() => {
    const fetchReminders = async () => {
      try {
        const data = await getReminders();
        setReminders(data);
      } catch {
        setError('Не удалось загрузить напоминания');
        toast({
          title: 'Ошибка',
          description: 'Не удалось загрузить напоминания',
          variant: 'destructive'
        });
      } finally {
        setLoading(false);
      }
    };
    fetchReminders();
  }, [toast]);
=======
  const [reminders, setReminders] = useState<Reminder[]>([
    {
      id: 1,
      type: 'sugar',
      title: 'Измерение сахара утром',
      time: '08:00',
      active: true
    },
    {
      id: 2,
      type: 'insulin',
      title: 'Длинный инсулин',
      time: '22:00',
      active: true
    },
    {
      id: 3,
      type: 'meal',
      title: 'Обед',
      time: '13:00',
      active: false
    }
  ]);
>>>>>>> fe8b64fe

  const [formOpen, setFormOpen] = useState(false);
  const [editingReminder, setEditingReminder] = useState<Reminder | null>(null);

  const handleToggleReminder = (id: number) => {
    setReminders(prev => 
      prev.map(reminder => 
        reminder.id === id 
          ? { ...reminder, active: !reminder.active }
          : reminder
      )
    );
    toast({
      title: "Напоминание обновлено",
      description: "Статус напоминания изменен"
    });
  };

  const handleDeleteReminder = (id: number) => {
    setReminders(prev => prev.filter(reminder => reminder.id !== id));
    toast({
      title: "Напоминание удалено",
      description: "Напоминание успешно удалено"
    });
  };

  const handleSaveReminder = async (values: ReminderFormValues) => {
    try {
      if (editingReminder) {
        await updateReminder({ id: editingReminder.id, ...values });
        setReminders(prev =>
          prev.map(r =>
            r.id === editingReminder.id ? { ...r, ...values } : r
          )
        );
        toast({
          title: 'Напоминание обновлено',
          description: 'Изменения сохранены'
        });
      } else {
        const data = await createReminder(values);
        setReminders(prev => [
          ...prev,
          { id: Number(data.id), ...values, active: true }
        ]);
        toast({
          title: 'Напоминание добавлено',
          description: 'Новое напоминание создано'
        });
      }
      setFormOpen(false);
      setEditingReminder(null);
    } catch {
      toast({
        title: 'Ошибка',
        description: 'Не удалось сохранить напоминание',
        variant: 'destructive'
      });
    }
  };

  return (
    <div className="min-h-screen bg-background">
      <MedicalHeader 
        title="Напоминания" 
        showBack 
        onBack={() => navigate('/')}
      >
        <MedicalButton
          variant="icon"
          onClick={() => {
            setEditingReminder(null);
            setFormOpen(true);
          }}
          className="bg-primary text-primary-foreground hover:bg-primary/90 border-0"
          aria-label="Добавить напоминание"
        >
          <Plus className="w-5 h-5" />
        </MedicalButton>
      </MedicalHeader>
      
      <main className="container mx-auto px-4 py-6">
<<<<<<< HEAD
        {loading ? (
          <div className="text-center py-12">Загрузка...</div>
        ) : error ? (
          <div className="text-center py-12 text-destructive">{error}</div>
        ) : (
          <div className="space-y-3 mb-6">
          {reminders.map((reminder, index) => {
            const typeInfo = reminderTypes[reminder.type];
            return (
              <div
                key={reminder.id}
                className={`medical-list-item ${!reminder.active ? 'opacity-60' : ''}`}
                style={{ animationDelay: `${index * 100}ms` }}
              >
                <div className="flex items-center justify-between">
                  <div className="flex items-center gap-3 flex-1">
                    <div className={`w-10 h-10 rounded-lg flex items-center justify-center ${
                      typeInfo.color === 'medical-error' ? 'bg-medical-error/10' :
                      typeInfo.color === 'medical-blue' ? 'bg-medical-blue/10' :
                      typeInfo.color === 'medical-success' ? 'bg-medical-success/10' :
                      'bg-medical-teal/10'
                    }`}>
                      <span className="text-lg">{typeInfo.icon}</span>
                    </div>
                    <div className="flex-1">
                      <h3 className="font-medium text-foreground">{reminder.title}</h3>
                      <div className="flex items-center gap-2 text-sm text-muted-foreground">
                        <Clock className="w-3 h-3" />
                        <span>{reminder.time}</span>
                        <span className="text-xs bg-secondary px-2 py-1 rounded">
                          {typeInfo.label}
                        </span>
                      </div>
                    </div>
                  </div>
                  
                  <div className="flex items-center gap-2">
                    <MedicalButton
                      variant="icon"
                      onClick={() => handleToggleReminder(reminder.id)}
                      className={cn(
                        'border-0',
                        reminder.active
                          ? 'bg-success/10 text-success'
                          : 'bg-secondary text-muted-foreground'
                      )}
                      aria-label={reminder.active ? 'Отключить напоминание' : 'Включить напоминание'}
                    >
                      <Bell className="w-4 h-4" />
                    </MedicalButton>
                    <MedicalButton
                      variant="icon"
                      onClick={() => {
                        setEditingReminder(reminder);
                        setFormOpen(true);
                      }}
                      className="bg-transparent hover:bg-secondary text-muted-foreground border-0"
                      aria-label="Редактировать"
                    >
                      <Edit2 className="w-4 h-4" />
                    </MedicalButton>
                    <MedicalButton
                      variant="icon"
                      onClick={() => handleDeleteReminder(reminder.id)}
                      className="bg-transparent hover:bg-destructive/10 hover:text-destructive text-muted-foreground border-0"
                      aria-label="Удалить"
                    >
                      <Trash2 className="w-4 h-4" />
                    </MedicalButton>
                  </div>
                </div>
              </div>
            );
          })}
          </div>
        )}
=======
        {/* Список напоминаний */}
        <div className="space-y-3 mb-6">
          {reminders.map((reminder, index) => (
            <ReminderItem
              key={reminder.id}
              reminder={reminder}
              index={index}
              onToggle={handleToggleReminder}
              onEdit={(r) => {
                setEditingReminder(r);
                setFormOpen(true);
              }}
              onDelete={handleDeleteReminder}
            />
          ))}
        </div>
>>>>>>> fe8b64fe

        {/* Форма создания/редактирования */}
        <ReminderForm
          open={formOpen}
          onOpenChange={(open) => {
            setFormOpen(open);
            if (!open) setEditingReminder(null);
          }}
          initialData={editingReminder || undefined}
          onSubmit={handleSaveReminder}
        />

        {/* Пустое состояние */}
        {!loading && !error && reminders.length === 0 && (
          <div className="text-center py-12">
            <Clock className="w-16 h-16 text-muted-foreground mx-auto mb-4" />
            <h3 className="text-lg font-medium text-foreground mb-2">
              Нет напоминаний
            </h3>
            <p className="text-muted-foreground mb-6">
              Добавьте первое напоминание для контроля диабета
            </p>
            <MedicalButton
              onClick={() => {
                setEditingReminder(null);
                setFormOpen(true);
              }}
              size="lg"
            >
              Создать напоминание
            </MedicalButton>
          </div>
        )}
      </main>
    </div>
  );
};

export default Reminders;<|MERGE_RESOLUTION|>--- conflicted
+++ resolved
@@ -116,7 +116,6 @@
   const navigate = useNavigate();
   const { toast } = useToast();
 
-<<<<<<< HEAD
   const [reminders, setReminders] = useState<Reminder[]>([]);
   const [loading, setLoading] = useState(true);
   const [error, setError] = useState<string | null>(null);
@@ -139,31 +138,7 @@
     };
     fetchReminders();
   }, [toast]);
-=======
-  const [reminders, setReminders] = useState<Reminder[]>([
-    {
-      id: 1,
-      type: 'sugar',
-      title: 'Измерение сахара утром',
-      time: '08:00',
-      active: true
-    },
-    {
-      id: 2,
-      type: 'insulin',
-      title: 'Длинный инсулин',
-      time: '22:00',
-      active: true
-    },
-    {
-      id: 3,
-      type: 'meal',
-      title: 'Обед',
-      time: '13:00',
-      active: false
-    }
-  ]);
->>>>>>> fe8b64fe
+
 
   const [formOpen, setFormOpen] = useState(false);
   const [editingReminder, setEditingReminder] = useState<Reminder | null>(null);
@@ -246,7 +221,7 @@
       </MedicalHeader>
       
       <main className="container mx-auto px-4 py-6">
-<<<<<<< HEAD
+
         {loading ? (
           <div className="text-center py-12">Загрузка...</div>
         ) : error ? (
@@ -323,24 +298,7 @@
           })}
           </div>
         )}
-=======
-        {/* Список напоминаний */}
-        <div className="space-y-3 mb-6">
-          {reminders.map((reminder, index) => (
-            <ReminderItem
-              key={reminder.id}
-              reminder={reminder}
-              index={index}
-              onToggle={handleToggleReminder}
-              onEdit={(r) => {
-                setEditingReminder(r);
-                setFormOpen(true);
-              }}
-              onDelete={handleDeleteReminder}
-            />
-          ))}
-        </div>
->>>>>>> fe8b64fe
+
 
         {/* Форма создания/редактирования */}
         <ReminderForm
