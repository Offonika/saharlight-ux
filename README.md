# Diabetes Bot

## Описание

Телеграм-бот для помощи диабетикам 2 типа:
- 📷 Распознаёт еду по фото через GPT-4o
- 🥗 Считает углеводы и ХЕ
- 💉 (В будущем) Подсказывает дозу инсулина
- 📒 Ведёт дневник питания и сахара

История событий сохраняется в базе данных PostgreSQL (таблица `history_records`). Для создания таблицы и других структур запустите миграции Alembic, расположенные в `services/api/alembic/`.

## Структура репозитория

- `services/` — микросервисы и приложения
  - `api/` — FastAPI‑сервер и телеграм‑бот (`services/api/app/diabetes/` — основной пакет с обработчиками)
  - `bot/`, `worker/`, `clinic-panel/` — дополнительные сервисы
  - `webapp/` — React‑SPA (`services/webapp/ui` — исходники, сборка в `services/webapp/ui/dist/`)
- `libs/` — общие библиотеки и SDK
  - `contracts/openapi.yaml` — OpenAPI‑спецификация API
  - `py-sdk/`, `ts-sdk/` — сгенерированные клиентские SDK
- `infra/` — инфраструктура и конфигурации
  - `docker/` — Dockerfile и `docker-compose.yml`
  - `env/.env.example` — пример файла переменных окружения
- `docs/` — проектная документация (см. `docs/README.md`)

Новые обработчики добавляйте в `services/api/app/diabetes/`, создавая отдельные модули с суффиксом `_handlers.py` и группируя их по доменам.

### Доступные команды

- `/start` — запустить бота и показать меню
- `/menu` — открыть главное меню
- `/profile` — мой профиль
- `/report` — отчёт
- `/sugar` — уровень сахара
- `/reminders` — список напоминаний
- `/addreminder` — добавить напоминание
- `/delreminder` — удалить напоминание
- `/cancel` — отменить ввод
- `/help` — справка

### Напоминания

- `/addreminder` запускает мастер создания: выберите тип (сахар, длинный инсулин, лекарство или проверка ХЕ после еды) и укажите время `ЧЧ:ММ`, интервал в часах или минуты после еды. Отменить ввод можно через `/cancel`.
- `/reminders` показывает список напоминаний с их идентификаторами.
- `/delreminder <id>` удаляет напоминание по ID из списка.

Напоминания, созданные через WebApp, сохраняются в базе данных и доступны через API.

---

## Установка

Перед началом убедитесь, что установлен **Python 3.10+** (рекомендуется 3.12). В Ubuntu его можно поставить через PPA Deadsnakes:

```bash
sudo add-apt-repository ppa:deadsnakes/ppa
sudo apt update
sudo apt install python3.12 python3.12-venv
```

Для сборки фронтенда требуется **Node.js 20+**. В корне репозитория есть файл `.nvmrc`, поэтому достаточно выполнить
`nvm use`, чтобы перейти на нужную версию.

1. **Клонируйте репозиторий:**
   ```bash
   git clone https://github.com/Offonika/saharlight-ux.git
   cd saharlight-ux
   ```
2. **Создайте виртуальное окружение Python 3.12 и активируйте его** (или другую доступную версию Python 3.10+):
   ```bash
   python3.12 -m venv venv
   source venv/bin/activate
   ```
   Все последующие команды `python` и `pip` выполняйте внутри этого окружения.
3. **Установите зависимости и соберите фронтенд:**
    В проекте используется менеджер пакетов **pnpm** (ожидается версия 8.x). Установите его заранее:
    ```bash
    corepack enable  # предпочтительный способ
    # или
    npm install -g pnpm
    ```
    Локальный Python SDK подключается из каталога `libs/py-sdk`, поэтому он будет
    установлен вместе с зависимостями. Проект использует pnpm workspaces: команды
    каждого пакета запускайте из корня репозитория через `pnpm --filter <путь>`:
    ```bash
    pip install -r requirements.txt
    # зависимости для тестов и линтеров
    pip install -r services/api/app/requirements-dev.txt

    pnpm install
    pnpm --filter services/webapp/ui run build

    ```
    Используйте только `pnpm run build` (production) для деплоя — попытка
    собрать с `--mode development` завершится ошибкой. Команды фронтенда
    (`pnpm --filter services/webapp/ui run dev`, `pnpm --filter
    services/webapp/ui run build` и т.д.) запускайте из корня проекта.
4. **Скопируйте шаблон .env и заполните своими данными:**
   ```bash
   cp infra/env/.env.example .env
   # см. раздел "Переменные окружения"
   ```
5. **Инициализируйте базу данных (PostgreSQL):**
    База должна быть создана в вашей СУБД, пользователь — иметь права на неё.
    Данные подключения указаны в `.env`.
    Выполните миграции Alembic, чтобы создать все таблицы (в том числе `history_records` для хранения истории):
    ```bash
    cd services/api
    alembic upgrade head
    ```

## Переменные окружения

Все секреты и настройки задаются в файле `.env` (см. шаблон `infra/env/.env.example`).
Приложение автоматически загружает переменные окружения из этого файла в корне проекта.

- обязательные значения: `TELEGRAM_TOKEN` (токен бота), `DB_HOST`, `DB_PORT`, `DB_NAME`, `DB_USER`, `DB_PASSWORD`
- дополнительные: `LOG_LEVEL` или `DEBUG`, `WEBAPP_URL`, `VITE_API_URL`, `VITE_BASE_URL`, `UVICORN_WORKERS`
- при необходимости настройте прокси для OpenAI через переменные окружения
Переменная `VITE_API_URL` задаёт базовый URL API для WebApp и используется SDK‑клиентом.
Пустое значение означает использование префикса `/api`.
Для обращения к внешнему API задайте полный URL без завершающего `/`:

```env
# префикс /api на том же домене
VITE_API_URL=
# внешний API
# VITE_API_URL=http://localhost:8000
```

`VITE_BASE_URL` задаёт базовый путь веб-приложения. Значение по умолчанию — `/ui/`.

Telegram‑клиенты не могут обращаться к `localhost`, поэтому `WEBAPP_URL` должен быть публичным **HTTPS**‑адресом. Для локальной разработки используйте туннель (например, [ngrok](https://ngrok.com/)).
Не коммитьте `.env` в репозиторий.

## Запуск

### API
```bash
python services/api/app/main.py
```

### WebApp
Исходники находятся в `services/webapp/ui`.

1. Сборка
   ```bash
   pnpm --filter services/webapp/ui run build
   ```
2. Запуск FastAPI
   ```bash
   uvicorn services.api.app.main:app --host 0.0.0.0 --port 8000
   ```
   Приложение также подключает маршруты из `legacy.py`, предоставляя эндпоинты `/profiles` и `/api/reminders`, совместимые с SDK.

### Docker Compose

Перед запуском создайте файл `.env` в корне проекта (например, `cp infra/env/.env.example .env`) и убедитесь, что в `infra/docker/docker-compose.yml` путь `env_file` указывает на него (`../../.env`).

```bash
docker compose -f infra/docker/docker-compose.yml up --build
```
API контейнер запускает `uvicorn` напрямую как команду по умолчанию, поэтому отдельный скрипт запуска не требуется.

## Генерация SDK

Файл `libs/contracts/openapi.yaml` содержит спецификацию API. По нему генерируются SDK. Перед генерацией установите зависимости, чтобы workspace был доступен в UI:

```bash
pnpm install
pnpm run generate:sdk
pnpm --filter services/webapp/ui run build
```

Это пересобирает фронтенд, чтобы изменения SDK попали в бандл UI.

### Использование SDK

Сгенерированный TypeScript SDK доступен как workspace‑пакет
<<<<<<< HEAD
`@offonika/diabetes-ts-sdk`, поэтому алиас пути не требуется.
API требует заголовок `X-Telegram-Init-Data`, содержащий данные
инициализации Telegram WebApp. Рекомендуем использовать обёртку
`tgFetch`, которая автоматически прикрепляет этот заголовок.
=======
`@offonika/diabetes-ts-sdk`, поэтому алиас пути не требуется. API требует
передавать заголовок `X-Telegram-Init-Data` с init data из Telegram WebApp.
Хелпер `tgFetch` автоматически прикрепляет этот заголовок, и без него сервер
отклонит запрос.

Рекомендуемая инициализация клиента:
>>>>>>> 5b6b23f0

```ts
import { Configuration, ProfilesApi } from '@offonika/diabetes-ts-sdk';
import { tgFetch } from './tgFetch';
<<<<<<< HEAD

const api = new ProfilesApi(
  new Configuration({ basePath: '/api', fetchApi: tgFetch })
);
=======

const api = new ProfilesApi(
  new Configuration({ basePath: '/api', fetchApi: tgFetch })
);
```

Далее можно вызывать методы:

```ts
>>>>>>> 5b6b23f0
const profile = await api.profilesGet({ telegramId: 123 });
```

`tgFetch` добавляет `X-Telegram-Init-Data` ко всем запросам. Запросы
без этого заголовка будут отклонены.

## Сервисный запуск

В каталоге `docs/deploy/` лежат примерные конфигурации для запуска приложения как службы.
Они выполняют `uvicorn services.api.app.main:app --workers 4` и автоматически перезапускаются при сбое.

- `docs/deploy/diabetes-assistant.service` — unit‑файл для **systemd**. Скопируйте его в `/etc/systemd/system/`, отредактируйте пути и пользователя, затем выполните `sudo systemctl enable --now diabetes-assistant`.
- `docs/deploy/supervisord.conf` — секция для **supervisord**. Добавьте её в конфигурацию и перезапустите менеджер процессов.

При необходимости настройте рабочий каталог и параметры запуска под своё окружение.

## Тесты и линтинг

### Running tests

Перед запуском убедитесь, что установлены зависимости и переменные окружения:

```bash
pip install -r services/api/app/requirements.txt
pip install -r services/api/app/requirements-dev.txt
```

Тесты используют переменные `OPENAI_API_KEY`, `DB_PASSWORD` и другие из `.env`.
Отсутствие обязательных пакетов (например, SQLAlchemy, `python-telegram-bot`, `openai`) приведёт к `ModuleNotFoundError`.

Запустите тесты:

```bash
pytest tests/
```

### Линтинг

```bash
pip install -r services/api/app/requirements-dev.txt
ruff services/api/app/diabetes tests
```<|MERGE_RESOLUTION|>--- conflicted
+++ resolved
@@ -178,39 +178,22 @@
 ### Использование SDK
 
 Сгенерированный TypeScript SDK доступен как workspace‑пакет
-<<<<<<< HEAD
+
 `@offonika/diabetes-ts-sdk`, поэтому алиас пути не требуется.
 API требует заголовок `X-Telegram-Init-Data`, содержащий данные
 инициализации Telegram WebApp. Рекомендуем использовать обёртку
 `tgFetch`, которая автоматически прикрепляет этот заголовок.
-=======
-`@offonika/diabetes-ts-sdk`, поэтому алиас пути не требуется. API требует
-передавать заголовок `X-Telegram-Init-Data` с init data из Telegram WebApp.
-Хелпер `tgFetch` автоматически прикрепляет этот заголовок, и без него сервер
-отклонит запрос.
-
-Рекомендуемая инициализация клиента:
->>>>>>> 5b6b23f0
+
 
 ```ts
 import { Configuration, ProfilesApi } from '@offonika/diabetes-ts-sdk';
 import { tgFetch } from './tgFetch';
-<<<<<<< HEAD
+
 
 const api = new ProfilesApi(
   new Configuration({ basePath: '/api', fetchApi: tgFetch })
 );
-=======
-
-const api = new ProfilesApi(
-  new Configuration({ basePath: '/api', fetchApi: tgFetch })
-);
-```
-
-Далее можно вызывать методы:
-
-```ts
->>>>>>> 5b6b23f0
+
 const profile = await api.profilesGet({ telegramId: 123 });
 ```
 
